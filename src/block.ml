open Core_kernel

let num_deltas = 16

module Pedersen = Pedersen.Main

module Header = struct
  type ('hash, 'time, 'span, 'target, 'nonce, 'strength) t_ =
    { previous_header_hash : 'hash
    ; body_hash            : 'hash
    ; time                 : 'time
    ; target               : 'target
    ; deltas               : 'span list
    ; nonce                : 'nonce
    ; strength             : 'strength
    }
  [@@deriving bin_io]

  type t =
    (Pedersen.Digest.t, Block_time.t, Block_time.Span.t, Target.t, Nonce.t, Strength.t) t_
  [@@deriving bin_io]

  let hash t =
    let buf = Bigstring.create (bin_size_t t) in
    let s = Pedersen.State.create Pedersen.params in
    Pedersen.State.update s buf;
    Pedersen.State.digest s

<<<<<<< HEAD
  let to_hlist { previous_header_hash; body_hash; time; target; deltas; nonce; strength } =
      H_list.([ previous_header_hash; body_hash; time; target; deltas; nonce; strength ])

  let of_hlist =
    let open H_list in
    fun [ previous_header_hash; body_hash; time; target; deltas; nonce; strength ] ->
      { previous_header_hash; body_hash; time; target; deltas; nonce; strength }
=======
  let num_deltas = 16
>>>>>>> d4c1360e
end

module Body = struct
  type t = Int64.t
  [@@deriving bin_io]
end

type ('header, 'body) t_ =
  { header : 'header
  ; body   : 'body
  }
[@@deriving bin_io]

<<<<<<< HEAD
type t = (Header.t, Body.t) t_ [@@deriving bin_io]

let strongest (a : t) (b : t) : [ `First | `Second ] = failwith "TODO"

(* TODO: Come up with a cleaner way to do this. Maybe use a function instead of functor?
  Or maybe it's worth writing a deriving plugin.
*)
module Snarkable
    (Impl : Snark_intf.S)
    (Hash : Impl.Snarkable.Bits.S)
    (Time : Impl.Snarkable.Bits.S)
    (Span : Impl.Snarkable.Bits.S)
    (Target : Impl.Snarkable.Bits.S)
    (Nonce : Impl.Snarkable.Bits.S)
    (Strength : Impl.Snarkable.Bits.S)
= struct
  open Impl

  module Header = struct
    open Header

    module Make
      (Hash : Snarkable.S)
      (Time : Snarkable.S)
      (Span : Snarkable.S)
      (Target : Snarkable.S)
      (Nonce : Snarkable.S)
      (Strength : Snarkable.S)
    = struct
      type var = (Hash.var, Time.var, Span.var, Target.var, Nonce.var, Strength.var) t_
      type value = (Hash.value, Time.value, Span.value, Target.value, Nonce.value, Strength.value) t_

      let deltas_spec = Var_spec.list ~length:num_deltas Span.spec

      let data_spec =
        Data_spec.(
          [ Hash.spec
          ; Hash.spec
          ; Time.spec
          ; Target.spec
          ; deltas_spec
          ; Nonce.spec
          ; Strength.spec
          ])
      let spec : (var, value) Var_spec.t =
        Var_spec.of_hlistable data_spec
          ~var_to_hlist:to_hlist ~var_of_hlist:of_hlist
          ~value_to_hlist:to_hlist ~value_of_hlist:of_hlist
    end

    module Packed = Make(Hash.Packed)(Time.Packed)(Span.Packed)(Target.Packed)(Nonce.Packed)(Strength.Packed)
    module Unpacked = struct
      include Make(Hash.Unpacked)(Time.Unpacked)(Span.Unpacked)(Target.Unpacked)(Nonce.Unpacked)(Strength.Unpacked)
      module Padded = Make(Hash.Unpacked.Padded)(Time.Unpacked.Padded)(Span.Unpacked.Padded)(Target.Unpacked.Padded)(Nonce.Unpacked.Padded)(Strength.Unpacked.Padded)
    end

    module Checked = struct
      let unpack
            { previous_header_hash; body_hash; time; target; deltas; nonce; strength }
        =
        let open Let_syntax in
        let%map previous_header_hash = Hash.Checked.unpack previous_header_hash
        and body_hash = Hash.Checked.unpack body_hash
        and time = Time.Checked.unpack time
        and target = Target.Checked.unpack target
        and deltas = Checked.all (List.map ~f:Span.Checked.unpack deltas)
        and nonce = Nonce.Checked.unpack nonce
        and strength = Strength.Checked.unpack strength
        in
        { previous_header_hash; body_hash; time; target; deltas; nonce; strength }
      ;;
    end

  end

  module Body = Bits.Make_Int64(Impl)

  let to_hlist { header; body } = H_list.([ header; body ])
  let of_hlist = H_list.(fun [ header; body ] -> { header; body })

  module Make(Header : Snarkable.S)(Body : Snarkable.S) = struct
    type var = (Header.var, Body.var) t_
    type value = (Header.value, Body.value) t_

    let data_spec = Data_spec.([ Header.spec; Body.spec ])

    let spec : (var, value) Var_spec.t =
      Var_spec.of_hlistable data_spec
        ~var_to_hlist:to_hlist ~var_of_hlist:of_hlist
        ~value_to_hlist:to_hlist ~value_of_hlist:of_hlist
  end

  module Packed = Make(Header.Packed)(Body.Packed)
  module Unpacked = struct
    include Make(Header.Unpacked)(Body.Unpacked)
    module Padded = Make(Header.Unpacked.Padded)(Body.Unpacked.Padded)
  end
end
=======
let genesis =
  { header =
      { previous_header_hash = Pedersen.zero_hash
      ; body_hash = Pedersen.zero_hash
      ; time = Block_time.of_time Time.epoch
      ; deltas =
          List.init Header.num_deltas ~f:(fun _ ->
            Block_time.Span.of_time_span Time.Span.zero)
      }
  ; body = Int64.zero
  }

let strongest (a : t) (b : t) : [ `First | `Second ] = failwith "TODO"
>>>>>>> d4c1360e
<|MERGE_RESOLUTION|>--- conflicted
+++ resolved
@@ -26,7 +26,6 @@
     Pedersen.State.update s buf;
     Pedersen.State.digest s
 
-<<<<<<< HEAD
   let to_hlist { previous_header_hash; body_hash; time; target; deltas; nonce; strength } =
       H_list.([ previous_header_hash; body_hash; time; target; deltas; nonce; strength ])
 
@@ -34,9 +33,8 @@
     let open H_list in
     fun [ previous_header_hash; body_hash; time; target; deltas; nonce; strength ] ->
       { previous_header_hash; body_hash; time; target; deltas; nonce; strength }
-=======
+
   let num_deltas = 16
->>>>>>> d4c1360e
 end
 
 module Body = struct
@@ -50,8 +48,22 @@
   }
 [@@deriving bin_io]
 
-<<<<<<< HEAD
 type t = (Header.t, Body.t) t_ [@@deriving bin_io]
+
+let genesis : t =
+  { header =
+      { previous_header_hash = Pedersen.zero_hash
+      ; target = Target.max_value
+      ; strength = Strength.zero
+      ; nonce = Nonce.zero
+      ; body_hash = Pedersen.zero_hash
+      ; time = Block_time.of_time Time.epoch
+      ; deltas =
+          List.init Header.num_deltas ~f:(fun _ ->
+            Block_time.Span.of_time_span Time.Span.zero)
+      }
+  ; body = Int64.zero
+  }
 
 let strongest (a : t) (b : t) : [ `First | `Second ] = failwith "TODO"
 
@@ -148,19 +160,4 @@
     include Make(Header.Unpacked)(Body.Unpacked)
     module Padded = Make(Header.Unpacked.Padded)(Body.Unpacked.Padded)
   end
-end
-=======
-let genesis =
-  { header =
-      { previous_header_hash = Pedersen.zero_hash
-      ; body_hash = Pedersen.zero_hash
-      ; time = Block_time.of_time Time.epoch
-      ; deltas =
-          List.init Header.num_deltas ~f:(fun _ ->
-            Block_time.Span.of_time_span Time.Span.zero)
-      }
-  ; body = Int64.zero
-  }
-
-let strongest (a : t) (b : t) : [ `First | `Second ] = failwith "TODO"
->>>>>>> d4c1360e
+end