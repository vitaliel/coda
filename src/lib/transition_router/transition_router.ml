--- conflicted
+++ resolved
@@ -15,25 +15,7 @@
     val peers : t -> Network_peer.Peer.t list
   end
 
-<<<<<<< HEAD
-  module Transition_frontier :
-    Coda_intf.Transition_frontier_intf
-    with type external_transition_validated := External_transition.Validated.t
-     and type mostly_validated_external_transition :=
-                ( [`Time_received] * Truth.true_t
-                , [`Proof] * Truth.true_t
-                , [`Frontier_dependencies] * Truth.true_t
-                , [`Staged_ledger_diff] * Truth.false_t )
-                External_transition.Validation.with_transition
-     and type transaction_snark_scan_state := Staged_ledger.Scan_state.t
-     and type staged_ledger_diff := Staged_ledger_diff.t
-     and type staged_ledger := Staged_ledger.t
-     and type verifier := Verifier.t
-     and type 'a transaction_snark_work_statement_table :=
-                'a Transaction_snark_work.Statement.Table.t
-=======
   module Transition_frontier : Coda_intf.Transition_frontier_intf
->>>>>>> 92a3c1ea
 
   module Transition_frontier_controller :
     Coda_intf.Transition_frontier_controller_intf
@@ -108,11 +90,6 @@
     Transition_frontier.close frontier ;
     Broadcast_pipe.Writer.write frontier_w None |> don't_wait_for ;
     upon
-<<<<<<< HEAD
-      (Bootstrap_controller.run ~logger ~trust_system ~verifier ~network
-         ~frontier ~consensus_local_state
-         ~transition_reader:!transition_reader_ref)
-=======
       (let%bind () =
          let connectivity_time_uppperbound = 15.0 in
          let high_connectivity_deferred =
@@ -133,8 +110,7 @@
                  ~location:__LOC__ ~module_:__MODULE__ ) ]
        in
        Bootstrap_controller.run ~logger ~trust_system ~verifier ~network
-         ~ledger_db ~frontier ~transition_reader:!transition_reader_ref)
->>>>>>> 92a3c1ea
+         ~frontier ~transition_reader:!transition_reader_ref)
       (fun (new_frontier, collected_transitions) ->
         Strict_pipe.Writer.kill !transition_writer_ref ;
         start_transition_frontier_controller ~logger ~trust_system ~verifier
