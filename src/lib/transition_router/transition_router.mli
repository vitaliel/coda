--- conflicted
+++ resolved
@@ -14,25 +14,7 @@
     val peers : t -> Network_peer.Peer.t list
   end
 
-<<<<<<< HEAD
-  module Transition_frontier :
-    Coda_intf.Transition_frontier_intf
-    with type external_transition_validated := External_transition.Validated.t
-     and type mostly_validated_external_transition :=
-                ( [`Time_received] * Truth.true_t
-                , [`Proof] * Truth.true_t
-                , [`Frontier_dependencies] * Truth.true_t
-                , [`Staged_ledger_diff] * Truth.false_t )
-                External_transition.Validation.with_transition
-     and type transaction_snark_scan_state := Staged_ledger.Scan_state.t
-     and type staged_ledger_diff := Staged_ledger_diff.t
-     and type staged_ledger := Staged_ledger.t
-     and type verifier := Verifier.t
-     and type 'a transaction_snark_work_statement_table :=
-                'a Transaction_snark_work.Statement.Table.t
-=======
   module Transition_frontier : Coda_intf.Transition_frontier_intf
->>>>>>> 92a3c1ea
 
   module Transition_frontier_controller :
     Coda_intf.Transition_frontier_controller_intf
@@ -46,7 +28,6 @@
      and type transition_frontier := Transition_frontier.t
 end
 
-<<<<<<< HEAD
 module Make (Inputs : Inputs_intf) :
   Coda_intf.Transition_router_intf
   with type verifier := Inputs.Verifier.t
@@ -70,56 +51,4 @@
    and type transition_frontier_persistent_root :=
               Transition_frontier.Persistent_root.t
    and type breadcrumb := Transition_frontier.Breadcrumb.t
-   and type network := Network.t
-=======
-module Make (Inputs : Inputs_intf) : sig
-  open Inputs
-
-  val run :
-       logger:Logger.t
-    -> trust_system:Trust_system.t
-    -> verifier:Verifier.t
-    -> network:Network.t
-    -> time_controller:Block_time.Controller.t
-    -> frontier_broadcast_pipe:Transition_frontier.t option
-                               Broadcast_pipe.Reader.t
-                               * Transition_frontier.t option
-                                 Broadcast_pipe.Writer.t
-    -> ledger_db:Ledger.Db.t
-    -> network_transition_reader:( [ `Transition of
-                                     External_transition.t Envelope.Incoming.t
-                                   ]
-                                 * [`Time_received of Block_time.t] )
-                                 Strict_pipe.Reader.t
-    -> proposer_transition_reader:Transition_frontier.Breadcrumb.t
-                                  Strict_pipe.Reader.t
-    -> most_recent_valid_block:External_transition.t Broadcast_pipe.Reader.t
-                               * External_transition.t Broadcast_pipe.Writer.t
-    -> Transition_frontier.t
-    -> External_transition.Validated.t Strict_pipe.Reader.t
-end
-
-open Coda_transition
-
-val run :
-     logger:Logger.t
-  -> trust_system:Trust_system.t
-  -> verifier:Verifier.t
-  -> network:Coda_networking.t
-  -> time_controller:Block_time.Controller.t
-  -> frontier_broadcast_pipe:Transition_frontier.t option
-                             Broadcast_pipe.Reader.t
-                             * Transition_frontier.t option
-                               Broadcast_pipe.Writer.t
-  -> ledger_db:Ledger.Db.t
-  -> network_transition_reader:( [ `Transition of
-                                   External_transition.t Envelope.Incoming.t ]
-                               * [`Time_received of Block_time.t] )
-                               Strict_pipe.Reader.t
-  -> proposer_transition_reader:Transition_frontier.Breadcrumb.t
-                                Strict_pipe.Reader.t
-  -> most_recent_valid_block:External_transition.t Broadcast_pipe.Reader.t
-                             * External_transition.t Broadcast_pipe.Writer.t
-  -> Transition_frontier.t
-  -> External_transition.Validated.t Strict_pipe.Reader.t
->>>>>>> 92a3c1ea
+   and type network := Network.t