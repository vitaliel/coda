<<<<<<< HEAD
=======
open Coda_base
open Pipe_lib

>>>>>>> e3728e5d
module type Inputs_intf = sig
  include Coda_intf.Inputs_intf

  module Network : sig
    type t
  end

  module Transition_frontier :
    Coda_intf.Transition_frontier_intf
    with type external_transition_validated := External_transition.Validated.t
     and type mostly_validated_external_transition :=
                ( [`Time_received] * Truth.true_t
                , [`Proof] * Truth.true_t
                , [`Frontier_dependencies] * Truth.true_t
                , [`Staged_ledger_diff] * Truth.false_t )
                External_transition.Validation.with_transition
     and type transaction_snark_scan_state := Staged_ledger.Scan_state.t
     and type staged_ledger_diff := Staged_ledger_diff.t
     and type staged_ledger := Staged_ledger.t
     and type verifier := Verifier.t
     and type 'a transaction_snark_work_statement_table :=
       'a Transaction_snark_work.Statement.Table.t

  module Transition_frontier_controller :
    Coda_intf.Transition_frontier_controller_intf
    with type external_transition_validated := External_transition.Validated.t
     and type external_transition_with_initial_validation :=
                External_transition.with_initial_validation
     and type transition_frontier := Transition_frontier.t
     and type breadcrumb := Transition_frontier.Breadcrumb.t
     and type network := Network.t
     and type verifier := Verifier.t

  module Bootstrap_controller :
    Coda_intf.Bootstrap_controller_intf
    with type network := Network.t
     and type verifier := Verifier.t
     and type transition_frontier := Transition_frontier.t
     and type external_transition_with_initial_validation :=
                External_transition.with_initial_validation
end

<<<<<<< HEAD
module Make (Inputs : Inputs_intf) :
  Coda_intf.Transition_router_intf
    with type verifier := Inputs.Verifier.t
     and type external_transition := Inputs.External_transition.t
     and type external_transition_validated := Inputs.External_transition.Validated.t
     and type transition_frontier := Inputs.Transition_frontier.t
     and type transition_frontier_persistent_root := Inputs.Transition_frontier.Persistent_root.t
     and type breadcrumb := Inputs.Transition_frontier.Breadcrumb.t
     and type network := Inputs.Network.t
=======
module Make (Inputs : Inputs_intf) : sig
  open Inputs

  val run :
       logger:Logger.t
    -> trust_system:Trust_system.t
    -> verifier:Verifier.t
    -> network:Network.t
    -> time_controller:Block_time.Controller.t
    -> frontier_broadcast_pipe:Transition_frontier.t option
                               Broadcast_pipe.Reader.t
                               * Transition_frontier.t option
                                 Broadcast_pipe.Writer.t
    -> ledger_db:Ledger.Db.t
    -> network_transition_reader:( [ `Transition of
                                     External_transition.t Envelope.Incoming.t
                                   ]
                                 * [`Time_received of Block_time.t] )
                                 Strict_pipe.Reader.t
    -> proposer_transition_reader:Transition_frontier.Breadcrumb.t
                                  Strict_pipe.Reader.t
    -> most_recent_valid_block:External_transition.t Broadcast_pipe.Reader.t
                               * External_transition.t Broadcast_pipe.Writer.t
    -> Transition_frontier.t
    -> (External_transition.Validated.t, State_hash.t) With_hash.t
       Strict_pipe.Reader.t
end

open Coda_transition

val run :
     logger:Logger.t
  -> trust_system:Trust_system.t
  -> verifier:Verifier.t
  -> network:Coda_networking.t
  -> time_controller:Block_time.Controller.t
  -> frontier_broadcast_pipe:Transition_frontier.t option
                             Broadcast_pipe.Reader.t
                             * Transition_frontier.t option
                               Broadcast_pipe.Writer.t
  -> ledger_db:Ledger.Db.t
  -> network_transition_reader:( [ `Transition of
                                   External_transition.t Envelope.Incoming.t ]
                               * [`Time_received of Block_time.t] )
                               Strict_pipe.Reader.t
  -> proposer_transition_reader:Transition_frontier.Breadcrumb.t
                                Strict_pipe.Reader.t
  -> most_recent_valid_block:External_transition.t Broadcast_pipe.Reader.t
                             * External_transition.t Broadcast_pipe.Writer.t
  -> Transition_frontier.t
  -> (External_transition.Validated.t, State_hash.t) With_hash.t
     Strict_pipe.Reader.t
>>>>>>> e3728e5d
<|MERGE_RESOLUTION|>--- conflicted
+++ resolved
@@ -1,9 +1,6 @@
-<<<<<<< HEAD
-=======
 open Coda_base
 open Pipe_lib
 
->>>>>>> e3728e5d
 module type Inputs_intf = sig
   include Coda_intf.Inputs_intf
 
@@ -25,7 +22,7 @@
      and type staged_ledger := Staged_ledger.t
      and type verifier := Verifier.t
      and type 'a transaction_snark_work_statement_table :=
-       'a Transaction_snark_work.Statement.Table.t
+                'a Transaction_snark_work.Statement.Table.t
 
   module Transition_frontier_controller :
     Coda_intf.Transition_frontier_controller_intf
@@ -46,67 +43,27 @@
                 External_transition.with_initial_validation
 end
 
-<<<<<<< HEAD
 module Make (Inputs : Inputs_intf) :
   Coda_intf.Transition_router_intf
-    with type verifier := Inputs.Verifier.t
-     and type external_transition := Inputs.External_transition.t
-     and type external_transition_validated := Inputs.External_transition.Validated.t
-     and type transition_frontier := Inputs.Transition_frontier.t
-     and type transition_frontier_persistent_root := Inputs.Transition_frontier.Persistent_root.t
-     and type breadcrumb := Inputs.Transition_frontier.Breadcrumb.t
-     and type network := Inputs.Network.t
-=======
-module Make (Inputs : Inputs_intf) : sig
-  open Inputs
-
-  val run :
-       logger:Logger.t
-    -> trust_system:Trust_system.t
-    -> verifier:Verifier.t
-    -> network:Network.t
-    -> time_controller:Block_time.Controller.t
-    -> frontier_broadcast_pipe:Transition_frontier.t option
-                               Broadcast_pipe.Reader.t
-                               * Transition_frontier.t option
-                                 Broadcast_pipe.Writer.t
-    -> ledger_db:Ledger.Db.t
-    -> network_transition_reader:( [ `Transition of
-                                     External_transition.t Envelope.Incoming.t
-                                   ]
-                                 * [`Time_received of Block_time.t] )
-                                 Strict_pipe.Reader.t
-    -> proposer_transition_reader:Transition_frontier.Breadcrumb.t
-                                  Strict_pipe.Reader.t
-    -> most_recent_valid_block:External_transition.t Broadcast_pipe.Reader.t
-                               * External_transition.t Broadcast_pipe.Writer.t
-    -> Transition_frontier.t
-    -> (External_transition.Validated.t, State_hash.t) With_hash.t
-       Strict_pipe.Reader.t
-end
+  with type verifier := Inputs.Verifier.t
+   and type external_transition := Inputs.External_transition.t
+   and type external_transition_validated :=
+              Inputs.External_transition.Validated.t
+   and type transition_frontier := Inputs.Transition_frontier.t
+   and type transition_frontier_persistent_root :=
+              Inputs.Transition_frontier.Persistent_root.t
+   and type breadcrumb := Inputs.Transition_frontier.Breadcrumb.t
+   and type network := Inputs.Network.t
 
 open Coda_transition
 
-val run :
-     logger:Logger.t
-  -> trust_system:Trust_system.t
-  -> verifier:Verifier.t
-  -> network:Coda_networking.t
-  -> time_controller:Block_time.Controller.t
-  -> frontier_broadcast_pipe:Transition_frontier.t option
-                             Broadcast_pipe.Reader.t
-                             * Transition_frontier.t option
-                               Broadcast_pipe.Writer.t
-  -> ledger_db:Ledger.Db.t
-  -> network_transition_reader:( [ `Transition of
-                                   External_transition.t Envelope.Incoming.t ]
-                               * [`Time_received of Block_time.t] )
-                               Strict_pipe.Reader.t
-  -> proposer_transition_reader:Transition_frontier.Breadcrumb.t
-                                Strict_pipe.Reader.t
-  -> most_recent_valid_block:External_transition.t Broadcast_pipe.Reader.t
-                             * External_transition.t Broadcast_pipe.Writer.t
-  -> Transition_frontier.t
-  -> (External_transition.Validated.t, State_hash.t) With_hash.t
-     Strict_pipe.Reader.t
->>>>>>> e3728e5d
+include
+  Coda_intf.Transition_router_intf
+  with type verifier := Verifier.t
+   and type external_transition := External_transition.t
+   and type external_transition_validated := External_transition.Validated.t
+   and type transition_frontier := Transition_frontier.t
+   and type transition_frontier_persistent_root :=
+              Transition_frontier.Persistent_root.t
+   and type breadcrumb := Transition_frontier.Breadcrumb.t
+   and type network := Network.t