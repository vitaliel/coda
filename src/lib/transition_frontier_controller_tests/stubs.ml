open Async
open Core_kernel
open Currency
open Coda_base
open Coda_state
open Coda_transition
open Signature_lib

module Make (Inputs : sig
  val max_length : int
end) =
struct
  (** [Stubs] is a set of modules used for testing different components of tfc  *)
  let max_length = Inputs.max_length

  let heartbeat_flag = ref true

  let print_heartbeat logger =
    let rec loop () =
      if !heartbeat_flag then (
        Logger.warn logger ~module_:__MODULE__ ~location:__LOC__
          "Heartbeat for CI" ;
        let%bind () = after (Time.Span.of_min 10.) in
        loop () )
      else return ()
    in
    loop ()

  module State_proof = struct
    include Proof

    let verify _ _ = return true
  end

  module Staged_ledger_aux_hash = struct
    include Staged_ledger_hash.Aux_hash.Stable.V1

    let of_bytes = Staged_ledger_hash.Aux_hash.of_bytes

    let to_bytes = Staged_ledger_hash.Aux_hash.to_bytes
  end

  module Transaction_witness = Transaction_witness
  module Ledger_proof_statement = Transaction_snark.Statement
  module Pending_coinbase_stack_state =
    Transaction_snark.Pending_coinbase_stack_state

  (* Generate valid payments for each blockchain state by having
     each user send a payment of one coin to another random
     user if they at least one coin*)
  let gen_payments staged_ledger accounts_with_secret_keys :
      User_command.With_valid_signature.t Sequence.t =
    let public_keys =
      List.map accounts_with_secret_keys ~f:(fun (_, account) ->
          Account.public_key account )
    in
    Sequence.filter_map (accounts_with_secret_keys |> Sequence.of_list)
      ~f:(fun (sender_sk, sender_account) ->
        let open Option.Let_syntax in
        let%bind sender_sk = sender_sk in
        let sender_keypair = Keypair.of_private_key_exn sender_sk in
        let%bind receiver_pk = List.random_element public_keys in
        let nonce =
          let ledger = Staged_ledger.ledger staged_ledger in
          let status, account_location =
            Ledger.get_or_create_account_exn ledger sender_account.public_key
              sender_account
          in
          assert (status = `Existed) ;
          (Option.value_exn (Ledger.get ledger account_location)).nonce
        in
        let send_amount = Currency.Amount.of_int 1 in
        let sender_account_amount =
          sender_account.Account.Poly.balance |> Currency.Balance.to_amount
        in
        let%map _ = Currency.Amount.sub sender_account_amount send_amount in
        let payload : User_command.Payload.t =
          User_command.Payload.create ~fee:Fee.zero ~nonce
            ~memo:User_command_memo.dummy
            ~body:(Payment {receiver= receiver_pk; amount= send_amount})
        in
        User_command.sign sender_keypair payload )

  module Transition_frontier_inputs = struct
    module Staged_ledger_aux_hash = Staged_ledger_aux_hash
    module Ledger_proof_statement = Transaction_snark.Statement
    module Ledger_proof = Ledger_proof
    module Transaction_snark_work = Transaction_snark_work
    module Staged_ledger_diff = Staged_ledger_diff
    module External_transition = External_transition
    module Internal_transition = Internal_transition
    module Transaction_witness = Transaction_witness
    module Staged_ledger = Staged_ledger
    module Scan_state = Staged_ledger.Scan_state
    module Pending_coinbase_stack_state =
      Transaction_snark.Pending_coinbase_stack_state
    module Pending_coinbase_hash = Pending_coinbase.Hash
    module Pending_coinbase = Pending_coinbase
    module Verifier = Verifier

    let max_length = Inputs.max_length
  end

  module Transition_frontier =
    Transition_frontier.Make (Transition_frontier_inputs)

  let gen_breadcrumb ~logger ~pids ~trust_system ~accounts_with_secret_keys :
      (   Transition_frontier.Breadcrumb.t Deferred.t
       -> Transition_frontier.Breadcrumb.t Deferred.t)
      Quickcheck.Generator.t =
    let open Quickcheck.Let_syntax in
    let gen_slot_advancement = Int.gen_incl 1 10 in
    let%map make_next_consensus_state =
      Consensus_state_hooks.For_tests.gen_consensus_state ~gen_slot_advancement
    in
    fun parent_breadcrumb_deferred ->
      let open Deferred.Let_syntax in
      let%bind parent_breadcrumb = parent_breadcrumb_deferred in
      let parent_staged_ledger =
        Transition_frontier.Breadcrumb.staged_ledger parent_breadcrumb
      in
      let transactions =
        gen_payments parent_staged_ledger accounts_with_secret_keys
      in
      let _, largest_account =
        List.max_elt accounts_with_secret_keys
          ~compare:(fun (_, acc1) (_, acc2) -> Account.compare acc1 acc2)
        |> Option.value_exn
      in
      let largest_account_public_key = Account.public_key largest_account in
      let get_completed_work stmts =
        let {Keypair.public_key; _} = Keypair.create () in
        let prover = Public_key.compress public_key in
        let fee = Fee.of_int 1 in
        Some
          Transaction_snark_work.Checked.
            { fee
            ; proofs=
                One_or_two.map stmts ~f:(fun statement ->
                    Ledger_proof.create ~statement
                      ~sok_digest:Sok_message.Digest.default ~proof:Proof.dummy
                )
            ; prover }
      in
      let staged_ledger_diff =
        Staged_ledger.create_diff parent_staged_ledger ~logger
          ~self:largest_account_public_key ~transactions_by_fee:transactions
          ~get_completed_work
      in
      let%bind ( `Hash_after_applying next_staged_ledger_hash
               , `Ledger_proof ledger_proof_opt
               , `Staged_ledger _
               , `Pending_coinbase_data _ ) =
        match%bind
          Staged_ledger.apply_diff_unchecked parent_staged_ledger
            staged_ledger_diff
        with
        | Ok r ->
            return r
        | Error e ->
            failwith (Staged_ledger.Staged_ledger_error.to_string e)
      in
      let previous_transition =
        Transition_frontier.Breadcrumb.validated_transition parent_breadcrumb
      in
      let previous_protocol_state =
        previous_transition |> External_transition.Validated.protocol_state
      in
      let previous_ledger_hash =
        previous_protocol_state |> Protocol_state.blockchain_state
        |> Blockchain_state.snarked_ledger_hash
      in
      let next_ledger_hash =
        Option.value_map ledger_proof_opt
          ~f:(fun (proof, _) ->
            Ledger_proof.statement proof |> Ledger_proof.statement_target )
          ~default:previous_ledger_hash
      in
      let next_blockchain_state =
        Blockchain_state.create_value
          ~timestamp:(Block_time.now @@ Block_time.Controller.basic ~logger)
          ~snarked_ledger_hash:next_ledger_hash
          ~staged_ledger_hash:next_staged_ledger_hash
      in
      let previous_state_hash = Protocol_state.hash previous_protocol_state in
      let consensus_state =
        make_next_consensus_state ~snarked_ledger_hash:previous_ledger_hash
          ~previous_protocol_state:
            With_hash.
              {data= previous_protocol_state; hash= previous_state_hash}
      in
      let protocol_state =
        Protocol_state.create_value ~previous_state_hash
          ~blockchain_state:next_blockchain_state ~consensus_state
      in
      let next_external_transition =
        External_transition.create ~protocol_state
          ~protocol_state_proof:Proof.dummy
          ~staged_ledger_diff:(Staged_ledger_diff.forget staged_ledger_diff)
          ~delta_transition_chain_proof:(previous_state_hash, [])
      in
      (* We manually created a verified an external_transition *)
      let (`I_swear_this_is_safe_see_my_comment
            next_verified_external_transition) =
        External_transition.Validated.create_unsafe next_external_transition
      in
      let%bind verifier = Verifier.create ~logger ~pids in
      match%map
        Transition_frontier.Breadcrumb.build ~logger ~trust_system ~verifier
          ~parent:parent_breadcrumb
          ~transition:
            (External_transition.Validation.reset_staged_ledger_diff_validation
               next_verified_external_transition)
          ~sender:None
      with
      | Ok new_breadcrumb ->
          Logger.info logger ~module_:__MODULE__ ~location:__LOC__
            ~metadata:
              [ ( "state_hash"
                , Transition_frontier.Breadcrumb.state_hash new_breadcrumb
                  |> State_hash.to_yojson ) ]
            "Producing a breadcrumb with hash: $state_hash" ;
          new_breadcrumb
      | Error (`Fatal_error exn) ->
          raise exn
      | Error (`Invalid_staged_ledger_diff e) ->
          failwithf !"Invalid staged ledger diff: %{sexp:Error.t}" e ()
      | Error (`Invalid_staged_ledger_hash e) ->
          failwithf !"Invalid staged ledger hash: %{sexp:Error.t}" e ()

  let create_snarked_ledger accounts_with_secret_keys =
    let accounts = List.map ~f:snd accounts_with_secret_keys in
    let proposer_account = List.hd_exn accounts in
    let root_snarked_ledger = Coda_base.Ledger.Db.create () in
    List.iter accounts ~f:(fun account ->
        let status, _ =
          Coda_base.Ledger.Db.get_or_create_account_exn root_snarked_ledger
            (Account.public_key account)
            account
        in
        assert (status = `Added) ) ;
    (root_snarked_ledger, proposer_account)

  let create_frontier_from_genesis_protocol_state ~logger ~pids
      ~consensus_local_state ~genesis_protocol_state_with_hash
      root_snarked_ledger =
    let root_transaction_snark_scan_state =
      Staged_ledger.Scan_state.empty ()
    in
    let root_pending_coinbases =
      Pending_coinbase.create () |> Or_error.ok_exn
    in
    let genesis_protocol_state =
      With_hash.data genesis_protocol_state_with_hash
    in
    let root_ledger_hash =
      genesis_protocol_state |> Protocol_state.blockchain_state
      |> Blockchain_state.snarked_ledger_hash
      |> Frozen_ledger_hash.to_ledger_hash
    in
    Logger.info logger ~module_:__MODULE__ ~location:__LOC__
      ~metadata:[("root_ledger_hash", Ledger_hash.to_yojson root_ledger_hash)]
      "Snarked_ledger_hash is $root_ledger_hash" ;
    let dummy_staged_ledger_diff =
      let creator =
        Quickcheck.random_value Signature_lib.Public_key.Compressed.gen
      in
      { Staged_ledger_diff.diff=
          ( { completed_works= []
            ; user_commands= []
            ; coinbase= Staged_ledger_diff.At_most_two.Zero }
          , None )
      ; creator }
    in
    (* the genesis transition is assumed to be valid *)
    let (`I_swear_this_is_safe_see_my_comment root_transition) =
      External_transition.Validated.create_unsafe
        (External_transition.create ~protocol_state:genesis_protocol_state
           ~protocol_state_proof:Proof.dummy
           ~staged_ledger_diff:dummy_staged_ledger_diff
           ~delta_transition_chain_proof:
             (Protocol_state.previous_state_hash genesis_protocol_state, []))
    in
    let open Deferred.Let_syntax in
    let expected_merkle_root = Ledger.Db.merkle_root root_snarked_ledger in
    let%bind verifier = Verifier.create ~logger ~pids in
    match%bind
      Staged_ledger.of_scan_state_pending_coinbases_and_snarked_ledger ~logger
        ~verifier ~scan_state:root_transaction_snark_scan_state
        ~snarked_ledger:(Ledger.of_database root_snarked_ledger)
        ~expected_merkle_root ~pending_coinbases:root_pending_coinbases
    with
    | Ok root_staged_ledger ->
        let%map frontier =
          Transition_frontier.create ~logger ~root_transition
            ~root_snarked_ledger ~root_staged_ledger ~consensus_local_state
        in
        frontier
    | Error err ->
        Error.raise err

  module Ledger_transfer = Coda_base.Ledger_transfer.Make (Ledger) (Ledger.Db)

  let with_genesis_frontier ~logger ~pids ~f =
    File_system.with_temp_dir
      (Uuid.to_string (Uuid_unix.create ()))
      ~f:(fun ledger_dir ->
        let ledger_db =
          Coda_base.Ledger.Db.create ~directory_name:ledger_dir ()
        in
        let root_snarked_ledger =
          Ledger_transfer.transfer_accounts
            ~src:(Lazy.force Genesis_ledger.t)
            ~dest:ledger_db
          |> Or_error.ok_exn
        in
        let consensus_local_state =
          Consensus.Data.Local_state.create Public_key.Compressed.Set.empty
        in
        let%bind frontier =
          create_frontier_from_genesis_protocol_state ~logger ~pids
            ~consensus_local_state
            ~genesis_protocol_state_with_hash:
              (Lazy.force Genesis_protocol_state.t)
            root_snarked_ledger
        in
        f frontier )

  let create_root_frontier ~logger ~pids accounts_with_secret_keys :
      Transition_frontier.t Deferred.t =
    let root_snarked_ledger, proposer_account =
      create_snarked_ledger accounts_with_secret_keys
    in
    let consensus_local_state =
      Consensus.Data.Local_state.create
        (Public_key.Compressed.Set.singleton
           (Account.public_key proposer_account))
    in
    let genesis_protocol_state_with_hash =
      Genesis_protocol_state.create_with_custom_ledger
        ~genesis_consensus_state:
          (Consensus.Data.Consensus_state.create_genesis
             ~negative_one_protocol_state_hash:
               Protocol_state.(hash (Lazy.force negative_one)))
        ~genesis_ledger:(Ledger.of_database root_snarked_ledger)
    in
    create_frontier_from_genesis_protocol_state ~logger ~pids
      ~consensus_local_state ~genesis_protocol_state_with_hash
      root_snarked_ledger

  let build_frontier_randomly ~gen_root_breadcrumb_builder frontier :
      unit Deferred.t =
    let root_breadcrumb = Transition_frontier.root frontier in
    (* HACK: This removes the overhead of having to deal with the quickcheck generator monad *)
    let deferred_breadcrumbs =
      gen_root_breadcrumb_builder root_breadcrumb |> Quickcheck.random_value
    in
    Deferred.List.iter deferred_breadcrumbs ~f:(fun deferred_breadcrumb ->
        let%bind breadcrumb = deferred_breadcrumb in
        Transition_frontier.add_breadcrumb_exn frontier breadcrumb )

  let gen_linear_breadcrumbs ~logger ~pids ~trust_system ~size
      ~accounts_with_secret_keys root_breadcrumb =
    Quickcheck.Generator.with_size ~size
    @@ Quickcheck_lib.gen_imperative_list
         (root_breadcrumb |> return |> Quickcheck.Generator.return)
         (gen_breadcrumb ~logger ~pids ~trust_system ~accounts_with_secret_keys)

  let add_linear_breadcrumbs ~logger ~pids ~trust_system ~size
      ~accounts_with_secret_keys ~frontier ~parent =
    let new_breadcrumbs =
      gen_linear_breadcrumbs ~logger ~pids ~trust_system ~size
        ~accounts_with_secret_keys parent
      |> Quickcheck.random_value
    in
    Deferred.List.iter new_breadcrumbs ~f:(fun breadcrumb ->
        let%bind breadcrumb = breadcrumb in
        Transition_frontier.add_breadcrumb_exn frontier breadcrumb )

  let add_child ~logger ~pids ~trust_system ~accounts_with_secret_keys
      ~frontier ~parent =
    let%bind new_node =
      ( gen_breadcrumb ~logger ~pids ~trust_system ~accounts_with_secret_keys
      |> Quickcheck.random_value )
      @@ Deferred.return parent
    in
    let%map () = Transition_frontier.add_breadcrumb_exn frontier new_node in
    new_node

  let gen_tree ~logger ~pids ~trust_system ~size ~accounts_with_secret_keys
      root_breadcrumb =
    Quickcheck.Generator.with_size ~size
    @@ Quickcheck_lib.gen_imperative_rose_tree
         (root_breadcrumb |> return |> Quickcheck.Generator.return)
         (gen_breadcrumb ~logger ~pids ~trust_system ~accounts_with_secret_keys)

  let gen_tree_list ~logger ~pids ~trust_system ~size
      ~accounts_with_secret_keys root_breadcrumb =
    Quickcheck.Generator.with_size ~size
    @@ Quickcheck_lib.gen_imperative_ktree
         (root_breadcrumb |> return |> Quickcheck.Generator.return)
         (gen_breadcrumb ~logger ~pids ~trust_system ~accounts_with_secret_keys)

  module Best_tip_prover = Best_tip_prover.Make (struct
    include Transition_frontier_inputs
    module Transition_frontier = Transition_frontier
  end)

  module Sync_handler = struct
    module T = Sync_handler.Make (struct
      include Transition_frontier_inputs
      module Transition_frontier = Transition_frontier
      module Best_tip_prover = Best_tip_prover
    end)

    let answer_query = T.answer_query

    let get_staged_ledger_aux_and_pending_coinbases_at_hash =
      T.get_staged_ledger_aux_and_pending_coinbases_at_hash

    let get_transition_chain = T.get_transition_chain

    module Root = T.Root

    (* HACK: This makes it unit tests involving eager bootstrap faster *)
    module Bootstrappable_best_tip = struct
      module For_tests = T.Bootstrappable_best_tip.For_tests

      let should_select_tip ~existing ~candidate ~logger:_ =
        let length =
          Fn.compose Coda_numbers.Length.to_int
            Consensus.Data.Consensus_state.blockchain_length
        in
        length candidate - length existing
        > (2 * max_length) + Consensus.Constants.delta

      let prove = T.Bootstrappable_best_tip.For_tests.prove ~should_select_tip

      let verify =
        T.Bootstrappable_best_tip.For_tests.verify ~should_select_tip
    end
  end

  module Transition_chain_prover = Transition_chain_prover.Make (struct
    include Transition_frontier_inputs
    module Transition_frontier = Transition_frontier
  end)

  module Transaction_pool =
    Network_pool.Transaction_pool.Make (Staged_ledger) (Transition_frontier)

  module Breadcrumb_visualizations = struct
    module Graph =
      Visualization.Make_ocamlgraph (Transition_frontier.Breadcrumb)

    let visualize ~filename ~f breadcrumbs =
      Out_channel.with_file filename ~f:(fun output_channel ->
          let graph = f breadcrumbs in
          Graph.output_graph output_channel graph )

    let graph_breadcrumb_list breadcrumbs =
      let initial_breadcrumb, tail_breadcrumbs =
        Non_empty_list.uncons breadcrumbs
      in
      let graph = Graph.add_vertex Graph.empty initial_breadcrumb in
      let graph, _ =
        List.fold tail_breadcrumbs ~init:(graph, initial_breadcrumb)
          ~f:(fun (graph, prev_breadcrumb) curr_breadcrumb ->
            let graph_with_node = Graph.add_vertex graph curr_breadcrumb in
            ( Graph.add_edge graph_with_node prev_breadcrumb curr_breadcrumb
            , curr_breadcrumb ) )
      in
      graph

    let visualize_list =
      visualize ~f:(fun breadcrumbs ->
          breadcrumbs |> Non_empty_list.of_list_opt |> Option.value_exn
          |> graph_breadcrumb_list )

    let graph_rose_tree tree =
      let rec go graph (Rose_tree.T (root, children)) =
        let graph' = Graph.add_vertex graph root in
        List.fold children ~init:graph'
          ~f:(fun graph (T (child, grand_children)) ->
            let graph_with_child = go graph (T (child, grand_children)) in
            Graph.add_edge graph_with_child root child )
      in
      go Graph.empty tree

    let visualize_rose_tree =
      visualize ~f:(fun breadcrumbs -> graph_rose_tree breadcrumbs)
  end

  module Network = struct
    type snark_pool_diff = unit

    type transaction_pool_diff = unit

    type t =
      { logger: Logger.t
      ; ip_table: (Unix.Inet_addr.t, Transition_frontier.t) Hashtbl.t
      ; peers: Network_peer.Peer.t Hash_set.t }

    module Gossip_net = struct
      module Config = struct
        type log_gossip_heard =
          {snark_pool_diff: bool; transaction_pool_diff: bool; new_state: bool}
        [@@deriving make]

        type t =
          { timeout: Time.Span.t
          ; target_peer_count: int
          ; initial_peers: Host_and_port.t list
          ; addrs_and_ports: Kademlia.Node_addrs_and_ports.t
          ; conf_dir: string
          ; chain_id: string
          ; logger: Logger.t
          ; trust_system: Trust_system.t
          ; max_concurrent_connections: int option
          ; enable_libp2p: bool
          ; disable_haskell: bool
          ; libp2p_keypair: Coda_net2.Keypair.t option
          ; libp2p_peers: Coda_net2.Multiaddr.t list
          ; log_gossip_heard: log_gossip_heard }
        [@@deriving make]
      end
    end

    (* ban notification not implemented for these tests; satisfy interface *)
    module Ban_notification = struct
      type ban_notification = unit

      let banned_until _ = failwith "banned_until: not implemented"

      let banned_peer _ = failwith "banned_peer: not implemented"

      let ban_notification_reader _ =
        failwith "ban_notification_reader: not implemented"

      let ban_notify _ = failwith "ban_notify: not implemented"
    end

    include Ban_notification

    module Config = struct
      type t =
        { logger: Logger.t
        ; trust_system: Trust_system.t
        ; gossip_net_params: Gossip_net.Config.t
        ; time_controller: Block_time.Controller.t
        ; consensus_local_state: Consensus.Data.Local_state.t }
    end

    let create _ = failwith "stub"

    let create_stub ~logger ~ip_table ~peers = {logger; ip_table; peers}

    let peers_by_ip _ ip =
      [Network_peer.Peer.{host= ip; discovery_port= 0; communication_port= 0}]

    let first_message _ = Ivar.create ()

    let first_connection _ = Ivar.create ()

    let high_connectivity _ = Ivar.create ()

    let random_peers {peers; _} num_peers =
      let peer_list = Hash_set.to_list peers in
      List.take (List.permute peer_list) num_peers

    let query_peer {ip_table= _; _} _peer _f _r = failwith "..."

    let handle_requests_with_inet_address ~f ~typ t inet_address input =
      Deferred.return
      @@ Result.of_option
           ~error:(Error.createf !"Peer doesn't have the requested %s" typ)
      @@
      let open Option.Let_syntax in
      let%bind frontier = Hashtbl.find t.ip_table inet_address in
      f ~frontier input

    let handle_requests t peer =
      handle_requests_with_inet_address t peer.Network_peer.Peer.host

    let get_staged_ledger_aux_and_pending_coinbases_at_hash =
      handle_requests_with_inet_address
        ~typ:"Staged ledger aux and pending coinbase"
        ~f:Sync_handler.get_staged_ledger_aux_and_pending_coinbases_at_hash

    let get_ancestry ({logger; _} as t) =
      handle_requests_with_inet_address ~typ:"ancestor proof"
        ~f:(Sync_handler.Root.prove ~logger)
        t

    let get_bootstrappable_best_tip ({logger; _} as t) =
      handle_requests ~typ:"bootstrappable best tip"
        ~f:(Sync_handler.Bootstrappable_best_tip.prove ~logger)
        t

    let get_transition_chain_proof =
      handle_requests ~typ:"transition chain witness" ~f:(fun ~frontier hash ->
          Transition_chain_prover.prove ~frontier hash )

    let get_transition_chain =
      handle_requests ~typ:"tranition_chain"
        ~f:Sync_handler.get_transition_chain

    let glue_sync_ledger {ip_table; logger; _} query_reader response_writer :
        unit =
      Pipe_lib.Linear_pipe.iter_unordered ~max_concurrency:8 query_reader
        ~f:(fun (ledger_hash, sync_ledger_query) ->
          Logger.info logger ~module_:__MODULE__ ~location:__LOC__
            ~metadata:
              [ ( "sync_ledger_query"
                , Syncable_ledger.Query.to_yojson Ledger.Addr.to_yojson
                    sync_ledger_query ) ]
            !"Processing ledger query: $sync_ledger_query" ;
          let trust_system = Trust_system.null () in
          let envelope_query = Envelope.Incoming.local sync_ledger_query in
          let%bind answer =
            Hashtbl.to_alist ip_table
            |> Deferred.List.find_map ~f:(fun (inet_addr, frontier) ->
                   let open Deferred.Option.Let_syntax in
                   let%map answer =
                     Sync_handler.answer_query ~frontier ledger_hash
                       envelope_query ~logger ~trust_system
                   in
                   Envelope.Incoming.wrap ~data:answer
                     ~sender:(Envelope.Sender.Remote inet_addr) )
          in
          match answer with
          | None ->
              Logger.info logger ~module_:__MODULE__ ~location:__LOC__
                ~metadata:
                  [ ( "sync_ledger_query"
                    , Syncable_ledger.Query.to_yojson Ledger.Addr.to_yojson
                        sync_ledger_query ) ]
                "Could not find an answer for: $sync_ledger_query" ;
              Deferred.unit
          | Some answer ->
              Logger.info logger ~module_:__MODULE__ ~location:__LOC__
                ~metadata:
                  [ ( "sync_ledger_query"
                    , Syncable_ledger.Query.to_yojson Ledger.Addr.to_yojson
                        sync_ledger_query ) ]
                "Found an answer for: $sync_ledger_query" ;
              Pipe_lib.Linear_pipe.write response_writer
                (ledger_hash, sync_ledger_query, answer) )
      |> don't_wait_for

    let initial_peers _ = failwith "stub"

    let broadcast_state _ _ = failwith "stub"

    let broadcast_snark_pool_diff _ _ = failwith "stub"

    let broadcast_transaction_pool_diff _ _ = failwith "stub"

    let online_status _ = failwith "stub"

    let peers _ = failwith "stub"

    let states _ = failwith "stub"

    let transaction_pool_diffs _ = failwith "stub"

    let snark_pool_diffs _ = failwith "stub"
  end

  module Network_builder = struct
    type peer_config =
      {num_breadcrumbs: int; accounts: (Private_key.t option * Account.t) list}

    type peer_with_frontier =
      {peer: Network_peer.Peer.t; frontier: Transition_frontier.t}

    type t =
      { me: Transition_frontier.t
      ; peers: peer_with_frontier List.t
      ; network: Network.t }

    module Constants = struct
      let init_ip = Int32.of_int_exn 1

      let init_discovery_port = 1337

      let time = Block_time.of_span_since_epoch (Block_time.Span.of_ms 1L)
    end

<<<<<<< HEAD
    let setup ~source_accounts ~logger ~trust_system configs =
      let%bind me =
        create_root_frontier
          ~logger:
            (Logger.extend logger [("me_frontier", `String "me_frontier")])
          source_accounts
      in
=======
    let setup ~source_accounts ~logger ~pids ~trust_system configs =
      let%bind me = create_root_frontier ~logger ~pids source_accounts in
>>>>>>> 403a6149
      let%map _, _, peers_with_frontiers =
        Deferred.List.fold
          ~init:(Constants.init_ip, Constants.init_discovery_port, []) configs
          ~f:(fun (ip, discovery_port, acc_peers)
             {num_breadcrumbs; accounts}
             ->
<<<<<<< HEAD
            let%bind frontier =
              create_root_frontier
                ~logger:
                  (Logger.extend logger
                     [("peer_frontier", `String "peer_frontier")])
                accounts
            in
=======
            let%bind frontier = create_root_frontier ~logger ~pids accounts in
>>>>>>> 403a6149
            let%map () =
              build_frontier_randomly frontier
                ~gen_root_breadcrumb_builder:
                  (gen_linear_breadcrumbs ~logger ~pids ~trust_system
                     ~size:num_breadcrumbs ~accounts_with_secret_keys:accounts)
            in
            (* each peer has a distinct IP address, so we lookup frontiers by IP *)
            let peer =
              Network_peer.Peer.create
                (Unix.Inet_addr.inet4_addr_of_int32 ip)
                ~discovery_port ~communication_port:(discovery_port + 1)
            in
            let peer_with_frontier = {peer; frontier} in
            ( Int32.( + ) Int32.one ip
            , discovery_port + 2
            , peer_with_frontier :: acc_peers ) )
      in
      let network =
        let peer_hosts_and_frontiers =
          List.map peers_with_frontiers ~f:(fun {peer; frontier} ->
              (peer.host, frontier) )
        in
        let peers =
          List.map peers_with_frontiers ~f:(fun {peer; _} -> peer)
          |> Hash_set.of_list (module Network_peer.Peer)
        in
        Network.create_stub ~logger
          ~ip_table:
            (Hashtbl.of_alist_exn
               (module Unix.Inet_addr)
               peer_hosts_and_frontiers)
          ~peers
      in
      {me; network; peers= List.rev peers_with_frontiers}

    let setup_me_and_a_peer ~source_accounts ~target_accounts ~logger ~pids
        ~trust_system ~num_breadcrumbs =
      let%map {me; network; peers} =
        setup ~source_accounts ~logger ~pids ~trust_system
          [{num_breadcrumbs; accounts= target_accounts}]
      in
      (me, List.hd_exn peers, network)

    let send_transition ~logger ~transition_writer ~peer:{peer; frontier}
        state_hash =
      let transition =
        let validated_transition =
          Transition_frontier.find_exn frontier state_hash
          |> Transition_frontier.Breadcrumb.validated_transition
        in
        validated_transition
        |> External_transition.Validation
           .reset_frontier_dependencies_validation
        |> External_transition.Validation.reset_staged_ledger_diff_validation
      in
      Logger.info logger ~module_:__MODULE__ ~location:__LOC__
        ~metadata:
          [ ("peer", Network_peer.Peer.to_yojson peer)
          ; ("state_hash", State_hash.to_yojson state_hash) ]
        "Peer $peer sending $state_hash" ;
      let enveloped_transition =
        Envelope.Incoming.wrap ~data:transition
          ~sender:(Envelope.Sender.Remote peer.host)
      in
      Pipe_lib.Strict_pipe.Writer.write transition_writer
        (`Transition enveloped_transition, `Time_received Constants.time)

    let make_transition_pipe () =
      Pipe_lib.Strict_pipe.create ~name:(__MODULE__ ^ __LOC__)
        (Buffered (`Capacity 30, `Overflow Drop_head))
  end
end<|MERGE_RESOLUTION|>--- conflicted
+++ resolved
@@ -687,35 +687,15 @@
       let time = Block_time.of_span_since_epoch (Block_time.Span.of_ms 1L)
     end
 
-<<<<<<< HEAD
-    let setup ~source_accounts ~logger ~trust_system configs =
-      let%bind me =
-        create_root_frontier
-          ~logger:
-            (Logger.extend logger [("me_frontier", `String "me_frontier")])
-          source_accounts
-      in
-=======
     let setup ~source_accounts ~logger ~pids ~trust_system configs =
       let%bind me = create_root_frontier ~logger ~pids source_accounts in
->>>>>>> 403a6149
       let%map _, _, peers_with_frontiers =
         Deferred.List.fold
           ~init:(Constants.init_ip, Constants.init_discovery_port, []) configs
           ~f:(fun (ip, discovery_port, acc_peers)
              {num_breadcrumbs; accounts}
              ->
-<<<<<<< HEAD
-            let%bind frontier =
-              create_root_frontier
-                ~logger:
-                  (Logger.extend logger
-                     [("peer_frontier", `String "peer_frontier")])
-                accounts
-            in
-=======
             let%bind frontier = create_root_frontier ~logger ~pids accounts in
->>>>>>> 403a6149
             let%map () =
               build_frontier_randomly frontier
                 ~gen_root_breadcrumb_builder:
