open Core

type t =
  {trust: float; trust_last_updated: Time.t; banned_until_opt: Time.t Option.t}
[@@deriving bin_io]

module type S = sig
  val init : unit -> t

  val ban : t -> t

  val add_trust : t -> float -> t

  val to_peer_status : t -> Peer_status.t
end

(* Trust is conceptually multiplied by this factor every second. This value is
   such that trust halves in 24 hours. =~ 0.999992 *)
let decay_rate = 0.5 ** (1. /. (60. *. 60. *. 24.))

(** Module handling the data associated with a peer's trust.
    @param Now get the current time. Functored for mocking.
*)
module Make (Now : sig
  val now : unit -> Time.t
end) : S = struct
  (** Create a new blank trust record. *)
  let init () =
    {trust= 0.; trust_last_updated= Now.now (); banned_until_opt= None}

<<<<<<< HEAD
  let bans_disabled =
    let module Expiration = struct
      [%%expires_after "20190921"]
    end in
    ref false

  let disable_bans () = bans_disabled := true

  let get_bans_disabled () = !bans_disabled

=======
>>>>>>> 0b698ce9
  let clamp_trust trust = Float.clamp_exn trust ~min:(-1.0) ~max:1.0

  (* Update a trust record. This must be called by every function that reads
     records, and is not exposed outside this module. *)
  let update {trust; trust_last_updated; banned_until_opt} =
    let now = Now.now () in
    let elapsed_time = Time.diff now trust_last_updated in
    (* If time is non-monotonic lots of stuff is broken, so I think it's fine
       not to do any error handling here. See #1494. *)
    assert (Time.Span.is_non_negative elapsed_time) ;
    let new_trust = (decay_rate ** Time.Span.to_sec elapsed_time) *. trust in
    { trust= new_trust
    ; trust_last_updated= now
    ; banned_until_opt=
        ( match banned_until_opt with
        | Some banned_until ->
            if Time.is_later banned_until ~than:(Now.now ()) then
              Some banned_until
            else None
        | None ->
            None ) }

  (** Set the record to banned, updating trust. *)
  let ban t =
    let new_record = update t in
    { new_record with
      trust= -1.0
    ; banned_until_opt= Some (Time.add (Now.now ()) Time.Span.day) }

  (** Add some trust, subtract by passing a negative number. *)
  let add_trust t increment =
    let new_record = update t in
    let new_trust = clamp_trust @@ (new_record.trust +. increment) in
    { new_record with
      trust= new_trust
    ; banned_until_opt=
        ( if new_trust <=. -1. then
          Some (Time.add new_record.trust_last_updated Time.Span.day)
        else new_record.banned_until_opt ) }

  (** Convert the internal type to the externally visible one. *)
  let to_peer_status t =
    let new_record = update t in
    match new_record.banned_until_opt with
    | None ->
        Peer_status.{trust= new_record.trust; banned= Banned_status.Unbanned}
    | Some banned_until ->
        Peer_status.
          { trust= new_record.trust
          ; banned= Banned_status.Banned_until banned_until }
end<|MERGE_RESOLUTION|>--- conflicted
+++ resolved
@@ -28,19 +28,6 @@
   let init () =
     {trust= 0.; trust_last_updated= Now.now (); banned_until_opt= None}
 
-<<<<<<< HEAD
-  let bans_disabled =
-    let module Expiration = struct
-      [%%expires_after "20190921"]
-    end in
-    ref false
-
-  let disable_bans () = bans_disabled := true
-
-  let get_bans_disabled () = !bans_disabled
-
-=======
->>>>>>> 0b698ce9
   let clamp_trust trust = Float.clamp_exn trust ~min:(-1.0) ~max:1.0
 
   (* Update a trust record. This must be called by every function that reads
