--- conflicted
+++ resolved
@@ -319,68 +319,8 @@
   (* We conditionally ask other peers for their best tip. This is for testing
      eager bootstrapping and the regular functionalities of bootstrapping in
      isolation *)
-<<<<<<< HEAD
   let run ~logger ~trust_system ~verifier ~network ~frontier
       ~consensus_local_state ~transition_reader ~should_ask_best_tip =
-    let sync_ledger_reader, sync_ledger_writer =
-      create ~name:"sync ledger pipe"
-        (Buffered (`Capacity 50, `Overflow Crash))
-    in
-    transfer_while_writer_alive transition_reader sync_ledger_writer ~f:Fn.id
-    |> don't_wait_for ;
-    let initial_breadcrumb = Transition_frontier.root frontier in
-    let initial_transition =
-      Transition_frontier.Breadcrumb.validated_transition initial_breadcrumb
-    in
-    let persistent_root = Transition_frontier.persistent_root frontier in
-    let persistent_frontier =
-      Transition_frontier.persistent_frontier frontier
-    in
-    let initial_root_transition =
-      initial_transition
-      |> External_transition.Validation.reset_frontier_dependencies_validation
-      |> External_transition.Validation.reset_staged_ledger_diff_validation
-    in
-    let t =
-      { network
-      ; logger
-      ; trust_system
-      ; verifier
-      ; best_seen_transition= initial_root_transition
-      ; current_root= initial_root_transition }
-    in
-    let transition_graph = Transition_cache.create () in
-    let snarked_ledger = Transition_frontier.root_snarked_ledger frontier in
-    (* Synchonize the root ledger of the old transition frontier *)
-    let%bind hash, sender, expected_staged_ledger_hash =
-      let root_sync_ledger =
-        Root_sync_ledger.create snarked_ledger ~logger:t.logger ~trust_system
-      in
-      let%bind () =
-        if should_ask_best_tip then
-          download_best_tip ~root_sync_ledger ~transition_graph t
-            initial_root_transition
-        else Deferred.unit
-      in
-      sync_ledger t ~root_sync_ledger ~transition_graph ~transition_reader
-      |> don't_wait_for ;
-      (* We ignore the resulting ledger returned here since it will always
-       * be the same as the ledger we started with because we are syncing
-       * a db ledger. *)
-      let%map _, root_data = Root_sync_ledger.valid_tree root_sync_ledger in
-      Root_sync_ledger.destroy root_sync_ledger ;
-      root_data
-    in
-    (* Retrieve staged ledger scan state and reconstruct the new root
-     * staged ledger *)
-    match%bind
-      let open Deferred.Or_error.Let_syntax in
-      let%bind scan_state, expected_merkle_root, pending_coinbases =
-        Network.get_staged_ledger_aux_and_pending_coinbases_at_hash t.network
-          sender hash
-=======
-  let run ~logger ~trust_system ~verifier ~network ~frontier ~ledger_db
-      ~transition_reader ~should_ask_best_tip =
     let rec loop () =
       let sync_ledger_reader, sync_ledger_writer =
         create ~name:"sync ledger pipe"
@@ -388,6 +328,10 @@
       in
       transfer_while_writer_alive transition_reader sync_ledger_writer ~f:Fn.id
       |> don't_wait_for ;
+      let persistent_frontier =
+        Transition_frontier.persistent_frontier frontier
+      in
+      let persistent_root = Transition_frontier.persistent_root frontier in
       let initial_breadcrumb = Transition_frontier.root frontier in
       let initial_transition =
         Transition_frontier.Breadcrumb.validated_transition initial_breadcrumb
@@ -405,53 +349,36 @@
         ; verifier
         ; best_seen_transition= initial_root_transition
         ; current_root= initial_root_transition }
->>>>>>> 8173b9ed
       in
       let transition_graph = Transition_cache.create () in
-      let root_sync_ledger =
-        Root_sync_ledger.create ledger_db ~logger:t.logger ~trust_system
-      in
       let%bind () =
         if should_ask_best_tip then
           download_best_tip ~root_sync_ledger ~transition_graph t
             initial_root_transition
         else Deferred.unit
       in
-<<<<<<< HEAD
-      Staged_ledger.of_scan_state_pending_coinbases_and_snarked_ledger ~logger
-        ~verifier ~scan_state
-        ~snarked_ledger:(Ledger.of_database snarked_ledger)
-        ~expected_merkle_root ~pending_coinbases
-    with
-    | Error e ->
-        let%bind () =
-          Trust_system.(
-            record t.trust_system t.logger sender
-              Actions.
-                ( Violated_protocol
-                , Some
-                    ( "Can't find scan state from the peer or received faulty \
-                       scan state from the peer."
-                    , [] ) ))
-=======
-      let%bind synced_db, (hash, sender, expected_staged_ledger_hash) =
-        sync_ledger t ~root_sync_ledger ~transition_graph ~sync_ledger_reader
-        |> don't_wait_for ;
-        let%map synced_db, root_data =
-          Root_sync_ledger.valid_tree root_sync_ledger
+      let snarked_ledger = Transition_frontier.root_snarked_ledger frontier in
+      let%bind hash, sender, expected_staged_ledger_hash =
+        let root_sync_ledger =
+          Root_sync_ledger.create ledger_db ~logger:t.logger ~trust_system
         in
+        don't_wait_for
+          (sync_ledger t ~root_sync_ledger ~transition_graph
+             ~sync_ledger_reader) ;
+        (* We ignore the resulting ledger returned here since it will always
+         * be the same as the ledger we started with because we are syncing
+         * a db ledger. *)
+        let%map _, root_data = Root_sync_ledger.valid_tree root_sync_ledger in
         Root_sync_ledger.destroy root_sync_ledger ;
-        (synced_db, root_data)
-      in
-      assert (
-        Ledger.Db.(
-          Ledger_hash.equal (merkle_root ledger_db) (merkle_root synced_db)) ) ;
+        root_data
+      in
+      (* Retrieve staged ledger scan state and reconstruct the new root
+       * staged ledger *)
       match%bind
         let open Deferred.Or_error.Let_syntax in
         let%bind scan_state, expected_merkle_root, pending_coinbases =
           Network.get_staged_ledger_aux_and_pending_coinbases_at_hash t.network
             sender hash
->>>>>>> 8173b9ed
         in
         let received_staged_ledger_hash =
           Staged_ledger_hash.of_aux_ledger_and_coinbase_hash
@@ -475,7 +402,7 @@
         in
         Staged_ledger.of_scan_state_pending_coinbases_and_snarked_ledger
           ~logger ~verifier ~scan_state
-          ~snarked_ledger:(Ledger.of_database synced_db)
+          ~snarked_ledger:(Ledger.of_database snarked_ledger)
           ~expected_merkle_root ~pending_coinbases
       with
       | Error e ->
@@ -500,7 +427,7 @@
              Retry bootstrap" ;
           Writer.close sync_ledger_writer ;
           loop ()
-      | Ok root_staged_ledger -> (
+      | Ok new_root_staged_ledger -> (
           let%bind () =
             Trust_system.(
               record t.trust_system t.logger sender
@@ -508,101 +435,9 @@
                   ( Fulfilled_request
                   , Some ("Received valid scan state from peer", []) ))
           in
-<<<<<<< HEAD
-          validated_root_transition
-        in
-        let consensus_state =
-          new_root |> External_transition.Validated.consensus_state
-        in
-        (* Synchronize consensus local state if necessary. *)
-        match%bind
-          match
-            Consensus.Hooks.required_local_state_sync ~consensus_state
-              ~local_state:consensus_local_state
-          with
-          | None ->
-              Logger.debug logger ~module_:__MODULE__ ~location:__LOC__
-                ~metadata:
-                  [ ( "local_state"
-                    , Consensus.Data.Local_state.to_yojson
-                        consensus_local_state )
-                  ; ( "consensus_state"
-                    , Consensus.Data.Consensus_state.Value.to_yojson
-                        consensus_state ) ]
-                "Not synchronizing consensus local state" ;
-              Deferred.return @@ Ok ()
-          | Some sync_jobs ->
-              Logger.info logger ~module_:__MODULE__ ~location:__LOC__
-                "Synchronizing consensus local state" ;
-              Consensus.Hooks.sync_local_state
-                ~local_state:consensus_local_state ~logger ~trust_system
-                ~random_peers:(fun n ->
-                  List.append
-                    (Network.peers_by_ip t.network sender)
-                    (Network.random_peers t.network n) )
-                ~query_peer:
-                  { Network_peer.query=
-                      (fun peer f query ->
-                        Network.query_peer t.network peer f query ) }
-                sync_jobs
-        with
-        | Error e ->
-            Logger.error logger ~module_:__MODULE__ ~location:__LOC__
-              ~metadata:
-                [ ( "local_state"
-                  , Consensus.Data.Local_state.to_yojson consensus_local_state
-                  )
-                ; ( "consensus_state"
-                  , Consensus.Data.Consensus_state.Value.to_yojson
-                      consensus_state )
-                ; ("error", `String (Error.to_string_hum e)) ]
-              "Local state sync failed: $error. Retry bootstrap" ;
-            Writer.close sync_ledger_writer ;
-            run ~logger ~trust_system ~verifier ~network ~frontier ~ledger_db
-              ~transition_reader ~should_ask_best_tip
-        | Ok () ->
-            (* Close the old frontier and reload a new on from disk. *)
-            let new_root_data =
-              { Transition_frontier.Root_data.transition= new_root
-              ; staged_ledger= new_root_staged_ledger }
-            in
-            let%bind () = Transition_frontier.close frontier in
-            let%bind () =
-              Transition_frontier.Persistent_frontier.reset_database_exn
-                (Transition_frontier.persistent_frontier frontier)
-                ~root_data:new_root_data
-            in
-            let%map new_frontier =
-              Transition_frontier.load
-                {Transition_frontier.logger; verifier; consensus_local_state}
-                ~persistent_root ~persistent_froontier
-              >>| Fn.(
-                    compose Or_error.ok_exn
-                      (Result.map_error
-                         ~f:
-                           ( const
-                           @@ Error.of_string
-                                "failed to initialize transition frontier \
-                                 after bootstrapping" )))
-            in
-            Logger.info logger ~module_:__MODULE__ ~location:__LOC__
-              "Bootstrap state: complete." ;
-            let collected_transitions =
-              Transition_cache.data transition_graph
-            in
-            let logger =
-              Logger.extend logger
-                [ ( "context"
-                  , `String "Filter collected transitions in bootstrap" ) ]
-            in
-            let root_consensus_state =
-              Transition_frontier.(
-                Breadcrumb.consensus_state (root new_frontier))
-=======
           let new_root =
             let root_transition =
               External_transition.Validation.forget_validation t.current_root
->>>>>>> 8173b9ed
             in
             (* TODO: review the correctness of this action #2480 *)
             let (`I_swear_this_is_safe_see_my_comment
@@ -614,13 +449,11 @@
           let consensus_state =
             new_root |> External_transition.Validated.consensus_state
           in
-          let local_state =
-            Transition_frontier.consensus_local_state frontier
-          in
+          (* Synchronize consensus local state if necessary *)
           match%bind
             match
               Consensus.Hooks.required_local_state_sync ~consensus_state
-                ~local_state
+                ~local_state:consensus_local_state
             with
             | None ->
                 Logger.debug logger ~module_:__MODULE__ ~location:__LOC__
@@ -635,8 +468,8 @@
             | Some sync_jobs ->
                 Logger.info logger ~module_:__MODULE__ ~location:__LOC__
                   "Synchronizing consensus local state" ;
-                Consensus.Hooks.sync_local_state ~local_state ~logger
-                  ~trust_system
+                Consensus.Hooks.sync_local_state
+                  ~local_state:consensus_local_state ~logger ~trust_system
                   ~random_peers:(fun n ->
                     List.append
                       (Network.peers_by_ip t.network sender)
@@ -654,10 +487,33 @@
               Writer.close sync_ledger_writer ;
               loop ()
           | Ok () ->
+              (* Close the old frontier and reload a new on from disk. *)
+              let new_root_data =
+                { Transition_frontier.Root_data.transition= new_root
+                ; staged_ledger= new_root_staged_ledger }
+              in
+              let%bind () = Transition_frontier.close frontier in
+              let%bind () =
+                Transition_frontier.Persistent_frontier.reset_database_exn
+                  (Transition_frontier.persistent_frontier frontier)
+                  ~root_data:new_root_data
+              in
               let%map new_frontier =
                 Transition_frontier.create ~logger ~root_transition:new_root
                   ~root_snarked_ledger:synced_db ~root_staged_ledger
-                  ~consensus_local_state:local_state
+                  ~consensus_local_state:local_state Transition_frontier.load
+                  { Transition_frontier.logger= t.logger
+                  ; verifier
+                  ; consensus_local_state }
+                  ~persistent_root ~persistent_frontier
+                >>| Fn.(
+                      compose Or_error.ok_exn
+                        (Result.map_error
+                           ~f:
+                             ( const
+                             @@ Error.of_string
+                                  "failed to initialize transition frontier \
+                                   after bootstrapping" )))
               in
               Logger.info logger ~module_:__MODULE__ ~location:__LOC__
                 "Bootstrap state: complete." ;
