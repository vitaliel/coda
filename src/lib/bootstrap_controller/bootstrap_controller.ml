open Core
open Async
open Coda_base
open Coda_state
open Pipe_lib.Strict_pipe
open Coda_transition

module type Inputs_intf = sig
  module Transition_frontier : module type of Transition_frontier

  module Root_sync_ledger :
    Syncable_ledger.S
    with type addr := Ledger.Location.Addr.t
     and type hash := Ledger_hash.t
     and type root_hash := Ledger_hash.t
     and type merkle_tree := Ledger.Db.t
     and type account := Account.t
     and type merkle_path := Ledger.path
     and type query := Sync_ledger.Query.t
     and type answer := Sync_ledger.Answer.t

  module Network : Coda_intf.Network_intf

  module Sync_handler :
    Coda_intf.Sync_handler_intf
    with type transition_frontier := Transition_frontier.t
end

module Make (Inputs : Inputs_intf) : sig
  open Inputs

  include
    Coda_intf.Bootstrap_controller_intf
    with type network := Network.t
     and type transition_frontier := Transition_frontier.t
     and type persistent_root := Transition_frontier.Persistent_root.t
     and type persistent_frontier := Transition_frontier.Persistent_frontier.t

  module For_tests : sig
    type t

    val make_bootstrap :
         logger:Logger.t
      -> trust_system:Trust_system.t
      -> verifier:Verifier.t
      -> genesis_root:External_transition.Validated.t
      -> network:Network.t
      -> t

    val on_transition :
         t
      -> sender:Unix.Inet_addr.t
      -> root_sync_ledger:( State_hash.t
                          * Unix.Inet_addr.t
                          * Staged_ledger_hash.t )
                          Root_sync_ledger.t
      -> External_transition.t
      -> [> `Syncing_new_snarked_ledger | `Updating_root_transition | `Ignored]
         Deferred.t

    val run :
         logger:Logger.t
      -> trust_system:Trust_system.t
      -> verifier:Verifier.t
      -> network:Network.t
      -> consensus_local_state:Consensus.Data.Local_state.t
      -> transition_reader:( [< `Transition of
                                External_transition.Initial_validated.t
                                Envelope.Incoming.t ]
                           * [< `Time_received of Block_time.t] )
                           Pipe_lib.Strict_pipe.Reader.t
      -> should_ask_best_tip:bool
      -> persistent_root:Transition_frontier.Persistent_root.t
      -> persistent_frontier:Transition_frontier.Persistent_frontier.t
      -> initial_root_transition:External_transition.Validated.t
      -> ( Transition_frontier.t
         * External_transition.Initial_validated.t Envelope.Incoming.t list )
         Deferred.t

    val sync_ledger :
         t
      -> root_sync_ledger:( State_hash.t
                          * Unix.Inet_addr.t
                          * Staged_ledger_hash.t )
                          Root_sync_ledger.t
      -> transition_graph:Transition_cache.t
      -> sync_ledger_reader:( [< `Transition of
                                 External_transition.Initial_validated.t
                                 Envelope.Incoming.t ]
                            * [< `Time_received of 'a] )
                            Pipe_lib.Strict_pipe.Reader.t
      -> unit Deferred.t
  end
end = struct
  open Inputs

  type t =
    { logger: Logger.t
    ; trust_system: Trust_system.t
    ; verifier: Verifier.t
    ; mutable best_seen_transition: External_transition.Initial_validated.t
    ; mutable current_root: External_transition.Initial_validated.t
    ; network: Network.t }

  let worth_getting_root t candidate =
    `Take
    = Consensus.Hooks.select
        ~logger:
          (Logger.extend t.logger
             [ ( "selection_context"
               , `String "Bootstrap_controller.worth_getting_root" ) ])
        ~existing:
          ( t.best_seen_transition
          |> External_transition.Initial_validated.consensus_state )
        ~candidate

  let received_bad_proof t sender_host e =
    Trust_system.(
      record t.trust_system t.logger sender_host
        Actions.
          ( Violated_protocol
          , Some
              ( "Bad ancestor proof: $error"
              , [("error", `String (Error.to_string_hum e))] ) ))

  let done_syncing_root root_sync_ledger =
    Option.is_some (Root_sync_ledger.peek_valid_tree root_sync_ledger)

  let should_sync ~root_sync_ledger t candidate_state =
    (not @@ done_syncing_root root_sync_ledger)
    && worth_getting_root t candidate_state

  let start_sync_job_with_peer ~sender ~root_sync_ledger t peer_best_tip
      peer_root =
    let%bind () =
      Trust_system.(
        record t.trust_system t.logger sender
          Actions.
            ( Fulfilled_request
            , Some ("Received verified peer root and best tip", []) ))
    in
    t.best_seen_transition <- peer_best_tip ;
    t.current_root <- peer_root ;
    let blockchain_state =
      t.current_root |> External_transition.Initial_validated.blockchain_state
    in
    let expected_staged_ledger_hash =
      blockchain_state |> Blockchain_state.staged_ledger_hash
    in
    let snarked_ledger_hash =
      blockchain_state |> Blockchain_state.snarked_ledger_hash
    in
    return
    @@
    match
      Root_sync_ledger.new_goal root_sync_ledger
        (Frozen_ledger_hash.to_ledger_hash snarked_ledger_hash)
        ~data:
          ( External_transition.Initial_validated.state_hash t.current_root
          , sender
          , expected_staged_ledger_hash )
        ~equal:(fun (hash1, _, _) (hash2, _, _) -> State_hash.equal hash1 hash2)
    with
    | `New ->
        `Syncing_new_snarked_ledger
    | `Update_data ->
        `Updating_root_transition
    | `Repeat ->
        `Ignored

  let on_transition t ~sender ~root_sync_ledger
      (candidate_transition : External_transition.t) =
    let candidate_state =
      External_transition.consensus_state candidate_transition
    in
    if not @@ should_sync ~root_sync_ledger t candidate_state then
      Deferred.return `Ignored
    else
      match%bind Network.get_ancestry t.network sender candidate_state with
      | Error e ->
          Deferred.return
          @@ Fn.const `Ignored
          @@ Logger.error t.logger ~module_:__MODULE__ ~location:__LOC__
               ~metadata:[("error", `String (Error.to_string_hum e))]
               !"Could not get the proof of the root transition from the \
                 network: $error"
      | Ok peer_root_with_proof -> (
          match%bind
            Sync_handler.Root.verify ~logger:t.logger ~verifier:t.verifier
              candidate_state peer_root_with_proof
          with
          | Ok (`Root root, `Best_tip best_tip) ->
              if done_syncing_root root_sync_ledger then return `Ignored
              else
                start_sync_job_with_peer ~sender ~root_sync_ledger t best_tip
                  root
          | Error e ->
              return (received_bad_proof t sender e |> Fn.const `Ignored) )

  let sync_ledger t ~root_sync_ledger ~transition_graph ~sync_ledger_reader =
    let query_reader = Root_sync_ledger.query_reader root_sync_ledger in
    let response_writer = Root_sync_ledger.answer_writer root_sync_ledger in
    Network.glue_sync_ledger t.network query_reader response_writer ;
    Reader.iter sync_ledger_reader
      ~f:(fun (`Transition incoming_transition, `Time_received _) ->
        let ({With_hash.data= transition; hash}, _)
              : External_transition.Initial_validated.t =
          Envelope.Incoming.data incoming_transition
        in
        let previous_state_hash = External_transition.parent_hash transition in
        let sender =
          match Envelope.Incoming.sender incoming_transition with
          | Envelope.Sender.Local ->
              failwith
                "Unexpected, we should be syncing only to remote nodes in \
                 sync ledger"
          | Envelope.Sender.Remote inet_addr ->
              inet_addr
        in
        Transition_cache.add transition_graph ~parent:previous_state_hash
          incoming_transition ;
        (* TODO: Efficiently limiting the number of green threads in #1337 *)
        if
          worth_getting_root t (External_transition.consensus_state transition)
        then (
          Logger.trace t.logger
            !"Added the transition from sync_ledger_reader into cache"
            ~location:__LOC__ ~module_:__MODULE__
            ~metadata:
              [ ("state_hash", State_hash.to_yojson hash)
              ; ( "external_transition"
                , External_transition.to_yojson transition ) ] ;
          Deferred.ignore
          @@ on_transition t ~sender ~root_sync_ledger transition )
        else Deferred.unit )

  let download_best_tip ~root_sync_ledger ~transition_graph t
      ({With_hash.data= initial_root_transition; _}, _) =
    let num_peers = 8 in
    let peers = Network.random_peers t.network num_peers in
    Logger.info t.logger
      "Requesting peers for their best tip to eagerly start bootstrap"
      ~module_:__MODULE__ ~location:__LOC__ ;
    Logger.info t.logger
      !"Number of peers that we are sampling: %i"
      (List.length peers) ~module_:__MODULE__ ~location:__LOC__ ;
    Deferred.List.iter peers ~f:(fun peer ->
        let initial_consensus_state =
          External_transition.consensus_state initial_root_transition
        in
        match%bind
          Network.get_bootstrappable_best_tip t.network peer
            initial_consensus_state
        with
        | Error e ->
            Logger.debug t.logger
              !"Could not get bootstrappable best tip from peer: \
                %{sexp:Error.t}"
              ~metadata:[("peer", Network_peer.Peer.to_yojson peer)]
              e ~location:__LOC__ ~module_:__MODULE__ ;
            Deferred.unit
        | Ok peer_best_tip -> (
            match%bind
              Sync_handler.Bootstrappable_best_tip.verify ~logger:t.logger
                ~verifier:t.verifier initial_consensus_state peer_best_tip
            with
            | Ok
                ( `Root root_with_validation
                , `Best_tip
                    ((best_tip_with_hash, _) as best_tip_with_validation) ) ->
                let best_tip = With_hash.data best_tip_with_hash in
                let logger =
                  Logger.extend t.logger
                    [ ("peer", Network_peer.Peer.to_yojson peer)
                    ; ("best tip", External_transition.to_yojson @@ best_tip)
                    ; ( "hash"
                      , State_hash.to_yojson
                        @@ With_hash.hash best_tip_with_hash ) ]
                in
                Transition_cache.add transition_graph
                  ~parent:(External_transition.parent_hash best_tip)
                  {data= best_tip_with_validation; sender= Remote peer.host} ;
                if
                  should_sync ~root_sync_ledger t
                  @@ External_transition.consensus_state best_tip
                then (
                  Logger.debug logger
                    "Syncing with peer's bootstrappable best tip"
                    ~module_:__MODULE__ ~location:__LOC__ ;
                  (* TODO: Efficiently limiting the number of green threads in #1337 *)
                  Deferred.ignore
                    (start_sync_job_with_peer ~sender:peer.host
                       ~root_sync_ledger t best_tip_with_validation
                       root_with_validation) )
                else (
                  Logger.debug logger
                    !"Will not sync with peer's bootstrappable best tip "
                    ~location:__LOC__ ~module_:__MODULE__ ;
                  Deferred.unit )
            | Error e ->
                let error_msg =
                  sprintf
                    !"Peer %{sexp:Network_peer.Peer.t} sent us bad proof for \
                      their best tip"
                    peer
                in
                Logger.warn t.logger !"%s" error_msg ~module_:__MODULE__
                  ~location:__LOC__
                  ~metadata:[("error", `String (Error.to_string_hum e))] ;
                ignore
                  Trust_system.(
                    record t.trust_system t.logger peer.host
                      Actions.(Violated_protocol, Some (error_msg, []))) ;
                Deferred.unit ) )

  (* We conditionally ask other peers for their best tip. This is for testing
     eager bootstrapping and the regular functionalities of bootstrapping in
     isolation *)
  let run ~logger ~trust_system ~verifier ~network ~consensus_local_state
      ~transition_reader ~should_ask_best_tip ~persistent_root
      ~persistent_frontier ~initial_root_transition =
    let id = ref 0 in
    let log_mask ctx =
      Ledger.Maskable.Debug.visualize
        ~filename:(Printf.sprintf "bootstrap.%d.%s.dot" !id ctx) ;
      incr id
    in
    log_mask "genesis" ;
    let rec loop () =
      log_mask "start" ;
      let sync_ledger_reader, sync_ledger_writer =
        create ~name:"sync ledger pipe"
          (Buffered (`Capacity 50, `Overflow Crash))
      in
      don't_wait_for
        (transfer_while_writer_alive transition_reader sync_ledger_writer
           ~f:Fn.id) ;
      let initial_root_transition =
        initial_root_transition
        |> External_transition.Validation
           .reset_frontier_dependencies_validation
        |> External_transition.Validation.reset_staged_ledger_diff_validation
      in
      let t =
        { network
        ; logger
        ; trust_system
        ; verifier
        ; best_seen_transition= initial_root_transition
        ; current_root= initial_root_transition }
      in
      let transition_graph = Transition_cache.create () in
      let temp_persistent_root_instance =
        Transition_frontier.Persistent_root.create_instance_exn persistent_root
      in
      let temp_snarked_ledger =
        Transition_frontier.Persistent_root.Instance.snarked_ledger
          temp_persistent_root_instance
      in
      let%bind hash, sender, expected_staged_ledger_hash =
        let root_sync_ledger =
          Root_sync_ledger.create temp_snarked_ledger ~logger:t.logger
            ~trust_system
        in
        let%bind () =
          if should_ask_best_tip then
            download_best_tip ~root_sync_ledger ~transition_graph t
              initial_root_transition
          else Deferred.unit
        in
        don't_wait_for
          (sync_ledger t ~root_sync_ledger ~transition_graph
             ~sync_ledger_reader) ;
        (* We ignore the resulting ledger returned here since it will always
         * be the same as the ledger we started with because we are syncing
         * a db ledger. *)
        let%map _, data = Root_sync_ledger.valid_tree root_sync_ledger in
        Root_sync_ledger.destroy root_sync_ledger ;
        data
      in
      log_mask "sync" ;
      let%bind staged_ledger_aux_result =
        let open Deferred.Or_error.Let_syntax in
        let%bind scan_state, expected_merkle_root, pending_coinbases =
          Network.get_staged_ledger_aux_and_pending_coinbases_at_hash t.network
            sender hash
        in
        let received_staged_ledger_hash =
          Staged_ledger_hash.of_aux_ledger_and_coinbase_hash
            (Staged_ledger.Scan_state.hash scan_state)
            expected_merkle_root pending_coinbases
        in
        Logger.debug logger ~module_:__MODULE__ ~location:__LOC__
          ~metadata:
            [ ( "expected_staged_ledger_hash"
              , Staged_ledger_hash.to_yojson expected_staged_ledger_hash )
            ; ( "received_staged_ledger_hash"
              , Staged_ledger_hash.to_yojson received_staged_ledger_hash ) ]
          "Comparing $expected_staged_ledger_hash to \
           $received_staged_ledger_hash" ;
        let%bind new_root =
          t.current_root
          |> External_transition.skip_frontier_dependencies_validation
               `This_transition_belongs_to_a_detached_subtree
          |> External_transition.validate_staged_ledger_hash
               (`Staged_ledger_already_materialized
                 received_staged_ledger_hash)
          |> Result.map_error ~f:(fun _ ->
                 Error.of_string "received faulty scan state from peer" )
          |> Deferred.return
        in
<<<<<<< HEAD
        (* Construct the staged ledger before constructing the transition
         * frontier in order to verify the scan state we received.
         * TODO: reorganize the code to avoid doing this twice (#3480)  *)
        let%map _ =
          let open Deferred.Let_syntax in
          let temp_mask = Ledger.of_database temp_snarked_ledger in
          let%map result =
            Staged_ledger.of_scan_state_pending_coinbases_and_snarked_ledger
              ~logger ~verifier ~scan_state ~snarked_ledger:temp_mask
              ~expected_merkle_root ~pending_coinbases
          in
          ignore
            (Ledger.Maskable.unregister_mask_exn
               (Ledger.Mask.Attached.get_parent temp_mask)
               temp_mask) ;
          result
        in
        (scan_state, pending_coinbases)
      in
      Transition_frontier.Persistent_root.Instance.destroy
        temp_persistent_root_instance ;
      match staged_ledger_aux_result with
=======
        let%map root_staged_ledger =
          Staged_ledger.of_scan_state_pending_coinbases_and_snarked_ledger
            ~logger ~verifier ~scan_state
            ~snarked_ledger:(Ledger.of_database synced_db)
            ~expected_merkle_root ~pending_coinbases
        in
        (root_staged_ledger, new_root)
      with
>>>>>>> 403a6149
      | Error e ->
          log_mask "error" ;
          let%bind () =
            Trust_system.(
              record t.trust_system t.logger sender
                Actions.
                  ( Violated_protocol
                  , Some
                      ( "Can't find scan state from the peer or received \
                         faulty scan state from the peer."
                      , [] ) ))
          in
          Logger.error logger ~module_:__MODULE__ ~location:__LOC__
            ~metadata:
              [ ("error", `String (Error.to_string_hum e))
              ; ("state_hash", State_hash.to_yojson hash)
              ; ( "expected_staged_ledger_hash"
                , Staged_ledger_hash.to_yojson expected_staged_ledger_hash ) ]
            "Failed to find scan state for the transition with hash \
             $state_hash from the peer or received faulty scan state: $error. \
             Retry bootstrap" ;
          Writer.close sync_ledger_writer ;
          loop ()
<<<<<<< HEAD
      | Ok (scan_state, pending_coinbase) -> (
          log_mask "success" ;
=======
      | Ok (root_staged_ledger, new_root) -> (
>>>>>>> 403a6149
          let%bind () =
            Trust_system.(
              record t.trust_system t.logger sender
                Actions.
                  ( Fulfilled_request
                  , Some ("Received valid scan state from peer", []) ))
          in
          let consensus_state =
            new_root |> External_transition.Validated.consensus_state
          in
          (* Synchronize consensus local state if necessary *)
          match%bind
            match
              Consensus.Hooks.required_local_state_sync ~consensus_state
                ~local_state:consensus_local_state
            with
            | None ->
                Logger.debug logger ~module_:__MODULE__ ~location:__LOC__
                  ~metadata:
                    [ ( "local_state"
                      , Consensus.Data.Local_state.to_yojson
                          consensus_local_state )
                    ; ( "consensus_state"
                      , Consensus.Data.Consensus_state.Value.to_yojson
                          consensus_state ) ]
                  "Not synchronizing consensus local state" ;
                Deferred.return @@ Ok ()
            | Some sync_jobs ->
                Logger.info logger ~module_:__MODULE__ ~location:__LOC__
                  "Synchronizing consensus local state" ;
                Consensus.Hooks.sync_local_state
                  ~local_state:consensus_local_state ~logger ~trust_system
                  ~random_peers:(fun n ->
                    List.append
                      (Network.peers_by_ip t.network sender)
                      (Network.random_peers t.network n) )
                  ~query_peer:
                    { Network_peer.query=
                        (fun peer f query ->
                          Network.query_peer t.network peer f query ) }
                  sync_jobs
          with
          | Error e ->
              log_mask "local_sync_error" ;
              Logger.error logger ~module_:__MODULE__ ~location:__LOC__
                ~metadata:[("error", `String (Error.to_string_hum e))]
                "Local state sync failed: $error. Retry bootstrap" ;
              Writer.close sync_ledger_writer ;
              loop ()
          | Ok () ->
              log_mask "local_sync_success" ;
              (* Close the old frontier and reload a new on from disk. *)
              let new_root_data =
                Transition_frontier.Root_data.Limited.Stable.V1.
                  {transition= new_root; scan_state; pending_coinbase}
              in
              let%bind () =
                Transition_frontier.Persistent_frontier.reset_database_exn
                  persistent_frontier ~root_data:new_root_data
              in
              (* TODO: lazy load db in persistent root to avoid unecessary opens like this *)
              Transition_frontier.Persistent_root.(
                with_instance_exn persistent_root ~f:(fun instance ->
                    Instance.set_root_state_hash instance
                      (External_transition.Validated.state_hash new_root) )) ;
              let%map new_frontier =
                let fail msg =
                  failwith
                    ( "failed to initialize transition frontier after \
                       bootstrapping: " ^ msg )
                in
                Transition_frontier.load ~retry_with_fresh_db:false ~logger
                  ~verifier ~consensus_local_state ~persistent_root
                  ~persistent_frontier ()
                >>| function
                | Ok frontier ->
                    frontier
                | Error (`Failure msg) ->
                    fail msg
                | Error `Bootstrap_required ->
                    fail
                      "bootstrap still required (indicates logical error in \
                       code)"
                | Error `Persistent_frontier_malformed ->
                    fail "persistent frontier was malformed"
              in
              log_mask "load" ;
              Logger.info logger ~module_:__MODULE__ ~location:__LOC__
                "Bootstrap state: complete." ;
              let collected_transitions =
                Transition_cache.data transition_graph
              in
              let logger =
                Logger.extend logger
                  [ ( "context"
                    , `String "Filter collected transitions in bootstrap" ) ]
              in
              let root_consensus_state =
                Transition_frontier.(
                  Breadcrumb.consensus_state (root new_frontier))
              in
              let filtered_collected_transitions =
                List.filter collected_transitions
                  ~f:(fun incoming_transition ->
                    let With_hash.{data= transition; _}, _ =
                      Envelope.Incoming.data incoming_transition
                    in
                    `Take
                    = Consensus.Hooks.select ~existing:root_consensus_state
                        ~candidate:
                          (External_transition.consensus_state transition)
                        ~logger )
              in
              Logger.debug logger
                "Sorting filtered transitions by consensus state" ~metadata:[]
                ~location:__LOC__ ~module_:__MODULE__ ;
              let sorted_filtered_collected_transitins =
                List.sort filtered_collected_transitions
                  ~compare:
                    (Comparable.lift
                       ~f:(fun incoming_transition ->
                         let With_hash.{data= transition; _}, _ =
                           Envelope.Incoming.data incoming_transition
                         in
                         transition )
                       External_transition.compare)
              in
              (new_frontier, sorted_filtered_collected_transitins) )
    in
    let start_time = Core.Time.now () in
    let%map result = loop () in
    Coda_metrics.(
      Gauge.set Bootstrap.bootstrap_time_ms
        Core.Time.(Span.to_ms @@ diff (now ()) start_time)) ;
    result

  module For_tests = struct
    type nonrec t = t

    let make_bootstrap ~logger ~trust_system ~verifier ~genesis_root ~network =
      let transition =
        genesis_root
        |> External_transition.Validation
           .reset_frontier_dependencies_validation
        |> External_transition.Validation.reset_staged_ledger_diff_validation
      in
      { logger
      ; trust_system
      ; verifier
      ; best_seen_transition= transition
      ; current_root= transition
      ; network }

    let on_transition = on_transition

    module Transition_cache = Transition_cache

    let sync_ledger = sync_ledger

    let run = run
  end

  let run = run ~should_ask_best_tip:true
end

include Make (struct
  module Transition_frontier = Transition_frontier
  module Root_sync_ledger = Sync_ledger.Db
  module Network = Coda_networking
  module Sync_handler = Sync_handler
end)<|MERGE_RESOLUTION|>--- conflicted
+++ resolved
@@ -409,7 +409,6 @@
                  Error.of_string "received faulty scan state from peer" )
           |> Deferred.return
         in
-<<<<<<< HEAD
         (* Construct the staged ledger before constructing the transition
          * frontier in order to verify the scan state we received.
          * TODO: reorganize the code to avoid doing this twice (#3480)  *)
@@ -427,21 +426,11 @@
                temp_mask) ;
           result
         in
-        (scan_state, pending_coinbases)
+        (scan_state, pending_coinbases, new_root)
       in
       Transition_frontier.Persistent_root.Instance.destroy
         temp_persistent_root_instance ;
       match staged_ledger_aux_result with
-=======
-        let%map root_staged_ledger =
-          Staged_ledger.of_scan_state_pending_coinbases_and_snarked_ledger
-            ~logger ~verifier ~scan_state
-            ~snarked_ledger:(Ledger.of_database synced_db)
-            ~expected_merkle_root ~pending_coinbases
-        in
-        (root_staged_ledger, new_root)
-      with
->>>>>>> 403a6149
       | Error e ->
           log_mask "error" ;
           let%bind () =
@@ -465,12 +454,7 @@
              Retry bootstrap" ;
           Writer.close sync_ledger_writer ;
           loop ()
-<<<<<<< HEAD
-      | Ok (scan_state, pending_coinbase) -> (
-          log_mask "success" ;
-=======
-      | Ok (root_staged_ledger, new_root) -> (
->>>>>>> 403a6149
+      | Ok (scan_state, pending_coinbase, new_root) -> (
           let%bind () =
             Trust_system.(
               record t.trust_system t.logger sender
