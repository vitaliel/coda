open Core
open Async_kernel
open Pipe_lib
open Cache_lib
open Coda_base
open Coda_transition

module type Catchup_intf = sig
  type unprocessed_transition_cache

  type transition_frontier

  type transition_frontier_breadcrumb

  type network

  val run :
       logger:Logger.t
    -> trust_system:Trust_system.t
    -> verifier:Verifier.t
    -> network:network
    -> frontier:transition_frontier
    -> catchup_job_reader:( State_hash.t
                          * ( External_transition.Initial_validated.t
                              Envelope.Incoming.t
                            , State_hash.t )
                            Cached.t
                            Rose_tree.t
                            list )
                          Strict_pipe.Reader.t
    -> catchup_breadcrumbs_writer:( ( transition_frontier_breadcrumb
                                    , State_hash.t )
                                    Cached.t
                                    Rose_tree.t
                                    list
                                    * [ `Ledger_catchup of unit Ivar.t
                                      | `Catchup_scheduler ]
                                  , Strict_pipe.crash Strict_pipe.buffered
                                  , unit )
                                  Strict_pipe.Writer.t
    -> unprocessed_transition_cache:unprocessed_transition_cache
    -> unit
end

module type Transition_handler_validator_intf = sig
  type unprocessed_transition_cache

  type transition_frontier

  val run :
       logger:Logger.t
    -> trust_system:Trust_system.t
    -> frontier:transition_frontier
<<<<<<< HEAD
    -> transition_reader:External_transition.with_initial_validation
                         Envelope.Incoming.t
=======
    -> transition_reader:( [ `Transition of
                             External_transition.Initial_validated.t
                             Envelope.Incoming.t ]
                         * [`Time_received of Block_time.t] )
>>>>>>> 8173b9ed
                         Strict_pipe.Reader.t
    -> valid_transition_writer:( ( External_transition.Initial_validated.t
                                   Envelope.Incoming.t
                                 , State_hash.t )
                                 Cached.t
                               , Strict_pipe.crash Strict_pipe.buffered
                               , unit )
                               Strict_pipe.Writer.t
    -> unprocessed_transition_cache:unprocessed_transition_cache
    -> unit

  val validate_transition :
       logger:Logger.t
    -> frontier:transition_frontier
    -> unprocessed_transition_cache:unprocessed_transition_cache
    -> External_transition.Initial_validated.t Envelope.Incoming.t
    -> ( ( External_transition.Initial_validated.t Envelope.Incoming.t
         , State_hash.t )
         Cached.t
       , [> `In_frontier of State_hash.t
         | `In_process of State_hash.t Cache_lib.Intf.final_state
         | `Disconnected ] )
       Result.t
end

module type Breadcrumb_builder_intf = sig
  type transition_frontier

  type transition_frontier_breadcrumb

  val build_subtrees_of_breadcrumbs :
       logger:Logger.t
    -> verifier:Verifier.t
    -> trust_system:Trust_system.t
    -> frontier:transition_frontier
    -> initial_hash:State_hash.t
    -> ( External_transition.Initial_validated.t Envelope.Incoming.t
       , State_hash.t )
       Cached.t
       Rose_tree.t
       List.t
    -> (transition_frontier_breadcrumb, State_hash.t) Cached.t Rose_tree.t
       List.t
       Deferred.Or_error.t
end

module type Transition_handler_processor_intf = sig
  type transition_frontier

  type transition_frontier_breadcrumb

  val run :
       logger:Logger.t
    -> verifier:Verifier.t
    -> trust_system:Trust_system.t
    -> time_controller:Block_time.Controller.t
    -> frontier:transition_frontier
    -> primary_transition_reader:( External_transition.Initial_validated.t
                                   Envelope.Incoming.t
                                 , State_hash.t )
                                 Cached.t
                                 Strict_pipe.Reader.t
    -> proposer_transition_reader:transition_frontier_breadcrumb
                                  Strict_pipe.Reader.t
    -> clean_up_catchup_scheduler:unit Ivar.t
    -> catchup_job_writer:( State_hash.t
                            * ( External_transition.Initial_validated.t
                                Envelope.Incoming.t
                              , State_hash.t )
                              Cached.t
                              Rose_tree.t
                              list
                          , Strict_pipe.crash Strict_pipe.buffered
                          , unit )
                          Strict_pipe.Writer.t
    -> catchup_breadcrumbs_reader:( ( transition_frontier_breadcrumb
                                    , State_hash.t )
                                    Cached.t
                                    Rose_tree.t
                                    list
                                  * [ `Ledger_catchup of unit Ivar.t
                                    | `Catchup_scheduler ] )
                                  Strict_pipe.Reader.t
    -> catchup_breadcrumbs_writer:( ( transition_frontier_breadcrumb
                                    , State_hash.t )
                                    Cached.t
                                    Rose_tree.t
                                    list
                                    * [ `Ledger_catchup of unit Ivar.t
                                      | `Catchup_scheduler ]
                                  , Strict_pipe.crash Strict_pipe.buffered
                                  , unit )
                                  Strict_pipe.Writer.t
    -> processed_transition_writer:( External_transition.Validated.t
                                   , Strict_pipe.crash Strict_pipe.buffered
                                   , unit )
                                   Strict_pipe.Writer.t
    -> unit
end

module type Unprocessed_transition_cache_intf = sig
  type t

  val create : logger:Logger.t -> t

  val register_exn :
       t
    -> External_transition.Initial_validated.t Envelope.Incoming.t
    -> ( External_transition.Initial_validated.t Envelope.Incoming.t
       , State_hash.t )
       Cached.t
end

module type Transition_handler_intf = sig
  type transition_frontier

  type transition_frontier_breadcrumb

  module Unprocessed_transition_cache : Unprocessed_transition_cache_intf

  module Breadcrumb_builder :
    Breadcrumb_builder_intf
    with type transition_frontier := transition_frontier
     and type transition_frontier_breadcrumb := transition_frontier_breadcrumb

  module Validator :
    Transition_handler_validator_intf
    with type unprocessed_transition_cache := Unprocessed_transition_cache.t
     and type transition_frontier := transition_frontier

  module Processor :
    Transition_handler_processor_intf
    with type transition_frontier := transition_frontier
     and type transition_frontier_breadcrumb := transition_frontier_breadcrumb
end

(** Interface that allows a peer to prove their best_tip in the
    transition_frontier *)
module type Best_tip_prover_intf = sig
  type transition_frontier

  val prove :
       logger:Logger.t
    -> transition_frontier
    -> ( External_transition.t
       , State_body_hash.t list * External_transition.t )
       Proof_carrying_data.t
       option

  val verify :
       verifier:Verifier.t
    -> ( External_transition.t
       , State_body_hash.t list * External_transition.t )
       Proof_carrying_data.t
    -> ( [`Root of External_transition.Initial_validated.t]
       * [`Best_tip of External_transition.Initial_validated.t] )
       Deferred.Or_error.t
end

(** Interface that allows a peer to prove their best_tip in the
    transition_frontier based off of a condition on the consensus_state from
    the requesting node *)
module type Consensus_best_tip_prover_intf = sig
  type transition_frontier

  val prove :
       logger:Logger.t
    -> frontier:transition_frontier
    -> Consensus.Data.Consensus_state.Value.t
    -> ( External_transition.t
       , State_body_hash.t list * External_transition.t )
       Proof_carrying_data.t
       option

  val verify :
       logger:Logger.t
    -> verifier:Verifier.t
    -> Consensus.Data.Consensus_state.Value.t
    -> ( External_transition.t
       , State_body_hash.t list * External_transition.t )
       Proof_carrying_data.t
    -> ( [`Root of External_transition.Initial_validated.t]
       * [`Best_tip of External_transition.Initial_validated.t] )
       Deferred.Or_error.t
end

module type Sync_handler_intf = sig
  type transition_frontier

  val answer_query :
       frontier:transition_frontier
    -> Ledger_hash.t
    -> Sync_ledger.Query.t Envelope.Incoming.t
    -> logger:Logger.t
    -> trust_system:Trust_system.t
    -> Sync_ledger.Answer.t option Deferred.t

  val get_staged_ledger_aux_and_pending_coinbases_at_hash :
       frontier:transition_frontier
    -> State_hash.t
    -> (Staged_ledger.Scan_state.t * Ledger_hash.t * Pending_coinbase.t)
       Option.t

  val get_transition_chain :
       frontier:transition_frontier
    -> State_hash.t sexp_list
    -> External_transition.t sexp_list option

  (** Allows a peer to prove to a node that they can bootstrap from transition
      that they have gossiped to the network *)
  module Root :
    Consensus_best_tip_prover_intf
    with type transition_frontier := transition_frontier
<<<<<<< HEAD
=======

  (** Allows a node to ask peers for their best tip in order to help them
      bootstrap *)
  module Bootstrappable_best_tip : sig
    include
      Consensus_best_tip_prover_intf
      with type transition_frontier := transition_frontier

    module For_tests : sig
      val prove :
           logger:Logger.t
        -> should_select_tip:(   existing:Consensus.Data.Consensus_state.Value.t
                              -> candidate:Consensus.Data.Consensus_state.Value
                                           .t
                              -> logger:Logger.t
                              -> bool)
        -> frontier:transition_frontier
        -> Consensus.Data.Consensus_state.Value.t
        -> ( External_transition.t
           , State_body_hash.t list * External_transition.t )
           Proof_carrying_data.t
           option

      val verify :
           logger:Logger.t
        -> should_select_tip:(   existing:Consensus.Data.Consensus_state.Value.t
                              -> candidate:Consensus.Data.Consensus_state.Value
                                           .t
                              -> logger:Logger.t
                              -> bool)
        -> verifier:Verifier.t
        -> Consensus.Data.Consensus_state.Value.t
        -> ( External_transition.t
           , State_body_hash.t list * External_transition.t )
           Proof_carrying_data.t
        -> ( [`Root of External_transition.Initial_validated.t]
           * [`Best_tip of External_transition.Initial_validated.t] )
           Deferred.Or_error.t
    end
  end
>>>>>>> 8173b9ed
end

module type Transition_chain_prover_intf = sig
  type transition_frontier

  val prove :
       ?length:int
    -> frontier:transition_frontier
    -> State_hash.t
    -> (State_hash.t * State_body_hash.t list) option
end

module type Bootstrap_controller_intf = sig
  type network

  type transition_frontier

  val run :
       logger:Logger.t
    -> trust_system:Trust_system.t
    -> verifier:Verifier.t
    -> network:network
    -> frontier:transition_frontier
    -> ledger_db:Ledger.Db.t
<<<<<<< HEAD
    -> transition_reader:External_transition.with_initial_validation
                         Envelope.Incoming.t
=======
    -> transition_reader:( [< `Transition of
                              External_transition.Initial_validated.t
                              Envelope.Incoming.t ]
                         * [< `Time_received of Block_time.t] )
>>>>>>> 8173b9ed
                         Strict_pipe.Reader.t
    -> ( transition_frontier
       * External_transition.Initial_validated.t Envelope.Incoming.t list )
       Deferred.t
end

module type Transition_frontier_controller_intf = sig
  type transition_frontier

  type breadcrumb

  type network

  val run :
       logger:Logger.t
    -> trust_system:Trust_system.t
    -> verifier:Verifier.t
    -> network:network
    -> time_controller:Block_time.Controller.t
    -> collected_transitions:External_transition.Initial_validated.t
                             Envelope.Incoming.t
                             list
    -> frontier:transition_frontier
<<<<<<< HEAD
    -> network_transition_reader:External_transition.with_initial_validation
                                 Envelope.Incoming.t
=======
    -> network_transition_reader:( [ `Transition of
                                     External_transition.Initial_validated.t
                                     Envelope.Incoming.t ]
                                 * [`Time_received of Block_time.t] )
>>>>>>> 8173b9ed
                                 Strict_pipe.Reader.t
    -> proposer_transition_reader:breadcrumb Strict_pipe.Reader.t
    -> clear_reader:[`Clear] Strict_pipe.Reader.t
    -> External_transition.Validated.t Strict_pipe.Reader.t
end<|MERGE_RESOLUTION|>--- conflicted
+++ resolved
@@ -51,15 +51,8 @@
        logger:Logger.t
     -> trust_system:Trust_system.t
     -> frontier:transition_frontier
-<<<<<<< HEAD
-    -> transition_reader:External_transition.with_initial_validation
+    -> transition_reader:External_transition.Initial_validated.t
                          Envelope.Incoming.t
-=======
-    -> transition_reader:( [ `Transition of
-                             External_transition.Initial_validated.t
-                             Envelope.Incoming.t ]
-                         * [`Time_received of Block_time.t] )
->>>>>>> 8173b9ed
                          Strict_pipe.Reader.t
     -> valid_transition_writer:( ( External_transition.Initial_validated.t
                                    Envelope.Incoming.t
@@ -273,49 +266,6 @@
   module Root :
     Consensus_best_tip_prover_intf
     with type transition_frontier := transition_frontier
-<<<<<<< HEAD
-=======
-
-  (** Allows a node to ask peers for their best tip in order to help them
-      bootstrap *)
-  module Bootstrappable_best_tip : sig
-    include
-      Consensus_best_tip_prover_intf
-      with type transition_frontier := transition_frontier
-
-    module For_tests : sig
-      val prove :
-           logger:Logger.t
-        -> should_select_tip:(   existing:Consensus.Data.Consensus_state.Value.t
-                              -> candidate:Consensus.Data.Consensus_state.Value
-                                           .t
-                              -> logger:Logger.t
-                              -> bool)
-        -> frontier:transition_frontier
-        -> Consensus.Data.Consensus_state.Value.t
-        -> ( External_transition.t
-           , State_body_hash.t list * External_transition.t )
-           Proof_carrying_data.t
-           option
-
-      val verify :
-           logger:Logger.t
-        -> should_select_tip:(   existing:Consensus.Data.Consensus_state.Value.t
-                              -> candidate:Consensus.Data.Consensus_state.Value
-                                           .t
-                              -> logger:Logger.t
-                              -> bool)
-        -> verifier:Verifier.t
-        -> Consensus.Data.Consensus_state.Value.t
-        -> ( External_transition.t
-           , State_body_hash.t list * External_transition.t )
-           Proof_carrying_data.t
-        -> ( [`Root of External_transition.Initial_validated.t]
-           * [`Best_tip of External_transition.Initial_validated.t] )
-           Deferred.Or_error.t
-    end
-  end
->>>>>>> 8173b9ed
 end
 
 module type Transition_chain_prover_intf = sig
@@ -340,15 +290,8 @@
     -> network:network
     -> frontier:transition_frontier
     -> ledger_db:Ledger.Db.t
-<<<<<<< HEAD
-    -> transition_reader:External_transition.with_initial_validation
+    -> transition_reader:External_transition.Initial_validated.t
                          Envelope.Incoming.t
-=======
-    -> transition_reader:( [< `Transition of
-                              External_transition.Initial_validated.t
-                              Envelope.Incoming.t ]
-                         * [< `Time_received of Block_time.t] )
->>>>>>> 8173b9ed
                          Strict_pipe.Reader.t
     -> ( transition_frontier
        * External_transition.Initial_validated.t Envelope.Incoming.t list )
@@ -372,15 +315,8 @@
                              Envelope.Incoming.t
                              list
     -> frontier:transition_frontier
-<<<<<<< HEAD
-    -> network_transition_reader:External_transition.with_initial_validation
+    -> network_transition_reader:External_transition.Initial_validated.t
                                  Envelope.Incoming.t
-=======
-    -> network_transition_reader:( [ `Transition of
-                                     External_transition.Initial_validated.t
-                                     Envelope.Incoming.t ]
-                                 * [`Time_received of Block_time.t] )
->>>>>>> 8173b9ed
                                  Strict_pipe.Reader.t
     -> proposer_transition_reader:breadcrumb Strict_pipe.Reader.t
     -> clear_reader:[`Clear] Strict_pipe.Reader.t
