--- conflicted
+++ resolved
@@ -178,13 +178,7 @@
     module Latest = V1
   end
 
-<<<<<<< HEAD
   type t = Stable.Latest.t [@@deriving eq]
-=======
-  module Work : sig
-    type t = Transaction_snark.Statement.t One_or_two.t
-    [@@deriving sexp, yojson]
->>>>>>> 8173b9ed
 
   type transition = {source: t; target: t}
 
