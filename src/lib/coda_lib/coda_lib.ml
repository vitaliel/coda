--- conflicted
+++ resolved
@@ -524,7 +524,6 @@
     ~transition_writer:t.pipes.proposer_transition_writer ;
   Snark_worker.start t
 
-<<<<<<< HEAD
 let seen_jobs t = t.seen_jobs
 
 let add_block_subscriber t public_key =
@@ -564,80 +563,6 @@
   let root_diff_reader, root_diff_writer =
     Strict_pipe.create ~name:"root diff"
       (Buffered (`Capacity 30, `Overflow Crash))
-=======
-let create_genesis_frontier (config : Config.t) ~verifier =
-  let consensus_local_state = config.consensus_local_state in
-  let pending_coinbases = Pending_coinbase.create () |> Or_error.ok_exn in
-  let empty_diff =
-    { Staged_ledger_diff.diff=
-        ( { completed_works= []
-          ; user_commands= []
-          ; coinbase= Staged_ledger_diff.At_most_two.Zero }
-        , None )
-    ; creator= Account.public_key (snd (List.hd_exn Genesis_ledger.accounts))
-    }
-  in
-  let genesis_protocol_state =
-    With_hash.data (Lazy.force Genesis_protocol_state.t)
-  in
-  (* the genesis transition is assumed to be valid *)
-  let (`I_swear_this_is_safe_see_my_comment first_transition) =
-    External_transition.Validated.create_unsafe
-      (External_transition.create ~protocol_state:genesis_protocol_state
-         ~protocol_state_proof:Precomputed_values.base_proof
-         ~staged_ledger_diff:empty_diff
-         ~delta_transition_chain_proof:
-           (Protocol_state.previous_state_hash genesis_protocol_state, []))
-  in
-  let genesis_ledger = Lazy.force Genesis_ledger.t in
-  let load () =
-    let ledger_db =
-      Ledger.Db.create ?directory_name:config.ledger_db_location ()
-    in
-    ( ledger_db
-    , Ledger_transfer.transfer_accounts ~src:genesis_ledger ~dest:ledger_db )
-  in
-  let%bind root_snarked_ledger =
-    match load () with
-    | _, Ok l ->
-        return l
-    | ledger_db, Error _ ->
-        (* Persisted state was bogus. Give up on the ledger contents, we'll bootstrap. *)
-        Ledger.Db.close ledger_db ;
-        let%map () =
-          match config.ledger_db_location with
-          | Some ledger_db_location ->
-              Logger.error config.logger
-                "Failed to load genesis ledger, deleting $dir and trying again."
-                ~module_:__MODULE__ ~location:__LOC__
-                ~metadata:[("dir", `String ledger_db_location)] ;
-              File_system.remove_dir ledger_db_location
-          | None ->
-              Deferred.unit
-        in
-        snd (load ()) |> Or_error.ok_exn
-    (* If it fails again, something is very wrong. Die. *)
-  in
-  let snarked_ledger_hash =
-    Frozen_ledger_hash.of_ledger_hash @@ Ledger.merkle_root genesis_ledger
-  in
-  let%bind root_staged_ledger =
-    match%map
-      Staged_ledger.of_scan_state_and_ledger ~logger:config.logger ~verifier
-        ~snarked_ledger_hash ~ledger:genesis_ledger
-        ~scan_state:(Staged_ledger.Scan_state.empty ())
-        ~pending_coinbase_collection:pending_coinbases
-    with
-    | Ok staged_ledger ->
-        staged_ledger
-    | Error err ->
-        Error.raise err
-  in
-  let%map frontier =
-    Transition_frontier.create ~logger:config.logger
-      ~root_transition:first_transition ~root_staged_ledger
-      ~root_snarked_ledger ~consensus_local_state
->>>>>>> 92a3c1ea
   in
   don't_wait_for
     (Broadcast_pipe.Reader.iter t.transition_frontier ~f:(function
@@ -717,8 +642,6 @@
   let monitor = Option.value ~default:(Monitor.create ()) config.monitor in
   Async.Scheduler.within' ~monitor (fun () ->
       trace_task "coda" (fun () ->
-<<<<<<< HEAD
-=======
           let%bind prover = Prover.create () in
           let%bind verifier = Verifier.create () in
           let snark_worker =
@@ -729,14 +652,12 @@
                   ({public_key; process= Ivar.create ()}, config.snark_work_fee)
             )
           in
->>>>>>> 92a3c1ea
           let external_transitions_reader, external_transitions_writer =
             Strict_pipe.create Synchronous
           in
           let proposer_transition_reader, proposer_transition_writer =
             Strict_pipe.create Synchronous
           in
-<<<<<<< HEAD
           let net_ivar = Ivar.create () in
           (* TODO: (#3053) push transition frontier ownership down into transition router
              * (then persistent root can be owned by transition frontier only) *)
@@ -762,15 +683,6 @@
                         "TODO: bootstrap required"
                     | `Failure err ->
                         "failed to initialize transition frontier: " ^ err ))
-=======
-          let%bind ledger_db, transition_frontier =
-            create_genesis_frontier config ~verifier
-          in
-          let genesis_transition =
-            Transition_frontier.(
-              root transition_frontier |> Breadcrumb.validated_transition
-              |> External_transition.Validation.forget_validation)
->>>>>>> 92a3c1ea
           in
           let frontier_broadcast_pipe_r, frontier_broadcast_pipe_w =
             Broadcast_pipe.create (Some transition_frontier)
@@ -829,28 +741,6 @@
                           ~error:
                             (Error.createf
                                !"%s for ledger_hash: %{sexp:Ledger_hash.t}"
-<<<<<<< HEAD
-                               refused_answer_query_string ledger_hash)) )
-              ~transition_catchup:(fun enveloped_hash ->
-                let open Deferred.Option.Let_syntax in
-                let hash = Envelope.Incoming.data enveloped_hash in
-                let%bind frontier =
-                  Deferred.return
-                  @@ Broadcast_pipe.Reader.peek frontier_broadcast_pipe_r
-                in
-                Deferred.return
-                @@ Sync_handler.transition_catchup ~frontier hash )
-              ~get_ancestry:(fun query_env ->
-                let consensus_state = Envelope.Incoming.data query_env in
-                Deferred.return
-                @@
-                let open Option.Let_syntax in
-                let%bind frontier =
-                  Broadcast_pipe.Reader.peek frontier_broadcast_pipe_r
-                in
-                Root_prover.prove ~logger:config.logger ~frontier
-                  consensus_state )
-=======
                                Coda_networking.refused_answer_query_string
                                ledger_hash)) )
               ~get_ancestry:
@@ -876,7 +766,6 @@
           let ((most_recent_valid_block_reader, _) as most_recent_valid_block)
               =
             Broadcast_pipe.create genesis_transition
->>>>>>> 92a3c1ea
           in
           let valid_transitions =
             Transition_router.run ~logger:config.logger
