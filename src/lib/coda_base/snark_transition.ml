open Core_kernel

module type Consensus_data_intf = sig
  type value [@@deriving bin_io, sexp]

  include Snark_params.Tick.Snarkable.S with type value := value

  val genesis : value
end

module type Inputs_intf = sig
  module Genesis_ledger : sig
    val t : Ledger.t
  end

  module Blockchain_state : Blockchain_state.S

  module Consensus_data : Consensus_data_intf
end

module type S = sig
  module Blockchain_state : Blockchain_state.S

  module Consensus_data : Consensus_data_intf

  type ( 'blockchain_state
       , 'consensus_data
       , 'sok_digest
       , 'supply_increase
       , 'pending_coinbase_update ) t
  [@@deriving sexp]

  type value =
    ( Blockchain_state.value
    , Consensus_data.value
    , Sok_message.Digest.t
    , Currency.Amount.t
    , Pending_coinbase_update.value )
    t
  [@@deriving bin_io, sexp]

  type var =
    ( Blockchain_state.var
    , Consensus_data.var
    , Sok_message.Digest.Checked.t
    , Currency.Amount.var
    , Pending_coinbase_update.var )
    t

  include
    Snark_params.Tick.Snarkable.S with type value := value and type var := var

  val create_value :
       ?sok_digest:Sok_message.Digest.t
    -> ?ledger_proof:Proof.t
    -> supply_increase:Currency.Amount.t
    -> blockchain_state:Blockchain_state.value
    -> consensus_data:Consensus_data.value
    -> pending_coinbase_update:Pending_coinbase_update.value
    -> unit
    -> value

  val blockchain_state : ('a, _, _, _, _) t -> 'a

  val consensus_data : (_, 'a, _, _, _) t -> 'a

  val sok_digest : (_, _, 'a, _, _) t -> 'a

  val supply_increase : (_, _, _, 'a, _) t -> 'a

  val ledger_proof : _ t -> Proof.t option

  val pending_coinbase_update : (_, _, _, _, 'a) t -> 'a

  val genesis : value
end

module Make (Inputs : Inputs_intf) :
  S
  with module Blockchain_state = Inputs.Blockchain_state
   and module Consensus_data = Inputs.Consensus_data = struct
  include Inputs

  type ( 'blockchain_state
       , 'consensus_data
       , 'sok_digest
       , 'supply_increase
       , 'pending_coinbase_update ) t =
    { blockchain_state: 'blockchain_state
    ; consensus_data: 'consensus_data
    ; sok_digest: 'sok_digest
    ; supply_increase: 'supply_increase
    ; ledger_proof: Proof.t option
    ; pending_coinbase_update: 'pending_coinbase_update }
  [@@deriving bin_io, sexp, fields]

  type value =
    ( Blockchain_state.value
    , Consensus_data.value
    , Sok_message.Digest.Stable.V1.t
    , Currency.Amount.t
    , Pending_coinbase_update.value )
    t
  [@@deriving bin_io, sexp]

  type var =
    ( Blockchain_state.var
    , Consensus_data.var
    , Sok_message.Digest.Checked.t
    , Currency.Amount.var
    , Pending_coinbase_update.var )
    t

  let create_value ?(sok_digest = Sok_message.Digest.default) ?ledger_proof
      ~supply_increase ~blockchain_state ~consensus_data
      ~pending_coinbase_update () =
    { blockchain_state
    ; consensus_data
    ; ledger_proof
    ; sok_digest
    ; supply_increase
    ; pending_coinbase_update }

  let typ =
    let open Snark_params.Tick.Typ in
    let store
        { blockchain_state
        ; consensus_data
        ; sok_digest
        ; supply_increase
        ; ledger_proof
        ; pending_coinbase_update } =
      let open Store.Let_syntax in
      let%map blockchain_state = Blockchain_state.typ.store blockchain_state
      and consensus_data = Consensus_data.typ.store consensus_data
      and sok_digest = Sok_message.Digest.typ.store sok_digest
      and supply_increase = Currency.Amount.typ.store supply_increase
      and pending_coinbase_update =
        Pending_coinbase_update.typ.store pending_coinbase_update
      in
      { blockchain_state
      ; consensus_data
      ; sok_digest
      ; supply_increase
      ; ledger_proof
      ; pending_coinbase_update }
    in
    let read
        { blockchain_state
        ; consensus_data
        ; sok_digest
        ; supply_increase
        ; ledger_proof
        ; pending_coinbase_update } =
      let open Read.Let_syntax in
      let%map blockchain_state = Blockchain_state.typ.read blockchain_state
      and consensus_data = Consensus_data.typ.read consensus_data
      and sok_digest = Sok_message.Digest.typ.read sok_digest
      and supply_increase = Currency.Amount.typ.read supply_increase
      and pending_coinbase_update =
        Pending_coinbase_update.typ.read pending_coinbase_update
      in
      { blockchain_state
      ; consensus_data
      ; sok_digest
      ; supply_increase
      ; ledger_proof
      ; pending_coinbase_update }
    in
    let check
        { blockchain_state
        ; consensus_data
        ; sok_digest
        ; supply_increase
<<<<<<< HEAD
        ; ledger_proof= _
        ; pending_coinbase_update } =
      let open Snark_params.Tick.Let_syntax in
=======
        ; ledger_proof= _ } =
      let open Snark_params.Tick in
>>>>>>> 17d40ff6
      let%map () = Blockchain_state.typ.check blockchain_state
      and () = Consensus_data.typ.check consensus_data
      and () = Sok_message.Digest.typ.check sok_digest
      and () = Currency.Amount.typ.check supply_increase
      and () = Pending_coinbase_update.typ.check pending_coinbase_update in
      ()
    in
    let alloc =
      let open Alloc.Let_syntax in
      let%map blockchain_state = Blockchain_state.typ.alloc
      and consensus_data = Consensus_data.typ.alloc
      and sok_digest = Sok_message.Digest.typ.alloc
      and supply_increase = Currency.Amount.typ.alloc
      and pending_coinbase_update = Pending_coinbase_update.typ.alloc in
      { blockchain_state
      ; consensus_data
      ; sok_digest
      ; supply_increase
      ; ledger_proof= None
      ; pending_coinbase_update }
    in
    {Snarky.Types.Typ.store; read; check; alloc}

  let genesis =
    { blockchain_state= Blockchain_state.genesis
    ; consensus_data= Consensus_data.genesis
    ; supply_increase= Currency.Amount.zero
    ; sok_digest=
        Sok_message.digest
          { fee= Currency.Fee.zero
          ; prover=
              Account.public_key
                (List.hd_exn (Ledger.to_list Genesis_ledger.t)) }
    ; ledger_proof= None
    ; pending_coinbase_update= Pending_coinbase_update.genesis }
end<|MERGE_RESOLUTION|>--- conflicted
+++ resolved
@@ -172,14 +172,9 @@
         ; consensus_data
         ; sok_digest
         ; supply_increase
-<<<<<<< HEAD
         ; ledger_proof= _
         ; pending_coinbase_update } =
-      let open Snark_params.Tick.Let_syntax in
-=======
-        ; ledger_proof= _ } =
       let open Snark_params.Tick in
->>>>>>> 17d40ff6
       let%map () = Blockchain_state.typ.check blockchain_state
       and () = Consensus_data.typ.check consensus_data
       and () = Sok_message.Digest.typ.check sok_digest
