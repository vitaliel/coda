open Core
open Coda_base
open Signature_lib

module type S = sig
  module Error : sig
    type t =
      | Bad_signature of User_command.t
      | Coinbase_error of string
      | Insufficient_fee of Currency.Fee.t * Currency.Fee.t
      | Unexpected of Error.t
    [@@deriving sexp]

    val to_string : t -> string

    val to_error : t -> Error.t
  end

  val get :
       Staged_ledger_diff.t
    -> ( Transaction.t list
         * Transaction_snark_work.t list
         * int
         * Currency.Amount.t list
       , Error.t )
       result

  val get_unchecked :
       Staged_ledger_diff.With_valid_signatures_and_proofs.t
    -> ( Transaction.t list
         * Transaction_snark_work.t list
         * int
         * Currency.Amount.t list
       , Error.t )
       result

  val get_transactions :
    Staged_ledger_diff.t -> (Transaction.t list, Error.t) result
end

module Error = struct
  type t =
    | Bad_signature of User_command.t
    | Coinbase_error of string
    | Insufficient_fee of Currency.Fee.t * Currency.Fee.t
    | Unexpected of Error.t
  [@@deriving sexp]

  let to_string = function
    | Bad_signature t ->
        Format.asprintf
          !"Bad signature of the user command: %{sexp: Sexp.t} \n"
          (User_command.sexp_of_t t)
    | Coinbase_error err ->
        Format.asprintf !"Coinbase error: %s \n" err
    | Insufficient_fee (f1, f2) ->
        Format.asprintf
          !"Transaction fees %{sexp: Currency.Fee.t} does not suffice proof \
            fees %{sexp: Currency.Fee.t} \n"
          f1 f2
    | Unexpected e ->
        Error.to_string_hum e

  let to_error = Fn.compose Error.of_string to_string
end

<<<<<<< HEAD
  (* A Coinbase is a single transaction that accommodates the coinbase amount
    and a fee transfer for the work required to add the coinbase. It also
    contains the state body hash corresponding to a particular protocol state.
    Unlike a transaction, a coinbase (including the fee transfer) just requires one slot
=======
type t =
  { transactions: Transaction.t list
  ; work: Transaction_snark_work.t list
  ; user_commands_count: int
  ; coinbases: Currency.Amount.t list }

(*A Coinbase is a single transaction that accommodates the coinbase amount
    and a fee transfer for the work required to add the coinbase. Unlike a
    transaction, a coinbase (including the fee transfer) just requires one slot
>>>>>>> c3c1d575
    in the jobs queue.

    The minimum number of slots required to add a single transaction is three (at
    worst case number of provers: when each pair of proofs is from a different
    prover). One slot for the transaction and two slots for fee transfers.

    When the diff is split into two prediffs (why? refer to #687) and if after
    adding transactions, the first prediff has two slots remaining which cannot
    not accommodate transactions, then those slots are filled by splitting the
    coinbase into two parts.

    If it has one slot, then we simply add one coinbase. It is also possible that
    the first prediff may have no slots left after adding transactions (for
    example, when there are three slots and maximum number of provers), in which case,
    we simply add one coinbase as part of the second prediff.
  *)
<<<<<<< HEAD
  let create_coinbase coinbase_parts (proposer : Public_key.Compressed.t)
      (state_body_hash : State_body_hash.t) =
    let open Result.Let_syntax in
    let coinbase = Coda_compile_config.coinbase in
    let coinbase_or_error = function
      | Ok x ->
          Ok x
      | Error e ->
          Error (Error.Coinbase_error (Core.Error.to_string_hum e))
    in
    let overflow_err a1 a2 =
      Option.value_map
        ~default:
          (Error
             (Error.Coinbase_error
                (sprintf
                   !"Overflow when splitting coinbase: Minuend: %{sexp: \
                     Currency.Amount.t} Subtrahend: %{sexp: Currency.Amount.t}"
                   a1 a2)))
        (Currency.Amount.sub a1 a2)
        ~f:(fun x -> Ok x)
    in
    let two_parts amt (ft1 : Fee_transfer.Single.t option) ft2 =
      let%bind rem_coinbase = overflow_err coinbase amt in
      let%bind _ =
        overflow_err rem_coinbase
          (Option.value_map ~default:Currency.Amount.zero ft2 ~f:(fun single ->
               Currency.Amount.of_fee (snd single) ))
      in
      let%bind cb1 =
        coinbase_or_error
          (Coinbase.create ~amount:amt ~proposer ~fee_transfer:ft1
             ~state_body_hash)
      in
      let%map cb2 =
        Coinbase.create ~amount:rem_coinbase ~proposer ~fee_transfer:ft2
          ~state_body_hash
        |> coinbase_or_error
      in
      [cb1; cb2]
    in
    match coinbase_parts with
    | `Zero ->
        return []
    | `One x ->
        let%map cb =
          Coinbase.create ~amount:coinbase ~proposer ~fee_transfer:x
            ~state_body_hash
          |> coinbase_or_error
        in
        [cb]
    | `Two None ->
        two_parts (Currency.Amount.of_int 1) None None
    | `Two (Some (ft1, ft2)) ->
        two_parts (Currency.Amount.of_fee (snd ft1)) (Some ft1) ft2
=======
let create_coinbase coinbase_parts (proposer : Public_key.Compressed.t) =
  let open Result.Let_syntax in
  let coinbase = Coda_compile_config.coinbase in
  let coinbase_or_error = function
    | Ok x ->
        Ok x
    | Error e ->
        Error (Error.Coinbase_error (Core.Error.to_string_hum e))
  in
  let overflow_err a1 a2 =
    Option.value_map
      ~default:
        (Error
           (Error.Coinbase_error
              (sprintf
                 !"overflow when splitting coinbase: Minuend: %{sexp: \
                   Currency.Amount.t} Subtrahend: %{sexp: Currency.Amount.t} \n"
                 a1 a2)))
      (Currency.Amount.sub a1 a2)
      ~f:(fun x -> Ok x)
  in
  let two_parts amt (ft1 : Fee_transfer.Single.t option) ft2 =
    let%bind rem_coinbase = overflow_err coinbase amt in
    let%bind _ =
      overflow_err rem_coinbase
        (Option.value_map ~default:Currency.Amount.zero ft2 ~f:(fun single ->
             Currency.Amount.of_fee (snd single) ))
    in
    let%bind cb1 =
      coinbase_or_error
        (Coinbase.create ~amount:amt ~proposer ~fee_transfer:ft1)
    in
    let%map cb2 =
      Coinbase.create ~amount:rem_coinbase ~proposer ~fee_transfer:ft2
      |> coinbase_or_error
    in
    [cb1; cb2]
  in
  match coinbase_parts with
  | `Zero ->
      return []
  | `One x ->
      let%map cb =
        Coinbase.create ~amount:coinbase ~proposer ~fee_transfer:x
        |> coinbase_or_error
      in
      [cb]
  | `Two None ->
      two_parts (Currency.Amount.of_int 1) None None
  | `Two (Some (ft1, ft2)) ->
      two_parts (Currency.Amount.of_fee (snd ft1)) (Some ft1) ft2
>>>>>>> c3c1d575

let sum_fees xs ~f =
  with_return (fun {return} ->
      Ok
        (List.fold ~init:Currency.Fee.zero xs ~f:(fun acc x ->
             match Currency.Fee.add acc (f x) with
             | None ->
                 return (Or_error.error_string "Fee overflow")
             | Some res ->
                 res )) )

let to_staged_ledger_or_error =
  Result.map_error ~f:(fun error -> Error.Unexpected error)

let fee_remainder (user_commands : User_command.With_valid_signature.t list)
    completed_works coinbase_fee =
  let open Result.Let_syntax in
  let%bind budget =
    sum_fees user_commands ~f:(fun t -> User_command.fee (t :> User_command.t))
    |> to_staged_ledger_or_error
  in
  let%bind work_fee =
    sum_fees completed_works ~f:(fun {Transaction_snark_work.fee; _} -> fee)
    |> to_staged_ledger_or_error
  in
  let total_work_fee =
    Option.value ~default:Currency.Fee.zero
      (Currency.Fee.sub work_fee coinbase_fee)
  in
  Option.value_map
    ~default:(Error (Error.Insufficient_fee (budget, total_work_fee)))
    ~f:(fun x -> Ok x)
    (Currency.Fee.sub budget total_work_fee)

let create_fee_transfers completed_works delta public_key coinbase_fts =
  let open Result.Let_syntax in
  let singles =
    (if Currency.Fee.(equal zero delta) then [] else [(public_key, delta)])
    @ List.filter_map completed_works
        ~f:(fun {Transaction_snark_work.fee; prover; _} ->
          if Currency.Fee.equal fee Currency.Fee.zero then None
          else Some (prover, fee) )
  in
  let%bind singles_map =
    Or_error.try_with (fun () ->
        Public_key.Compressed.Map.of_alist_reduce singles ~f:(fun f1 f2 ->
            Option.value_exn (Currency.Fee.add f1 f2) ) )
    |> to_staged_ledger_or_error
  in
  (* deduct the coinbase work fee from the singles_map. It is already part of the coinbase *)
  Or_error.try_with (fun () ->
      List.fold coinbase_fts ~init:singles_map ~f:(fun accum single ->
          match Public_key.Compressed.Map.find accum (fst single) with
          | None ->
              accum
          | Some fee ->
              let new_fee =
                Option.value_exn (Currency.Fee.sub fee (snd single))
              in
              if new_fee > Currency.Fee.zero then
                Public_key.Compressed.Map.update accum (fst single)
                  ~f:(fun _ -> new_fee)
              else Public_key.Compressed.Map.remove accum (fst single) )
      (* TODO: This creates a weird incentive to have a small public_key *)
      |> Map.to_alist ~key_order:`Increasing
      |> Fee_transfer.of_single_list )
  |> to_staged_ledger_or_error

<<<<<<< HEAD
  let get_individual_info coinbase_parts (proposer : Public_key.Compressed.t)
      user_commands completed_works state_body_hash =
    let open Result.Let_syntax in
    let%map user_commands, coinbase, transactions =
      let open Result.Let_syntax in
      let%bind user_commands =
        let%map user_commands' =
          List.fold_until user_commands ~init:[]
            ~f:(fun acc t ->
              match User_command.check t with
              | Some t ->
                  Continue (t :: acc)
              | None ->
                  Stop (Error (Error.Bad_signature t)) )
            ~finish:(fun acc -> Ok acc)
        in
        List.rev user_commands'
      in
      let%bind coinbase =
        create_coinbase coinbase_parts proposer state_body_hash
      in
      let coinbase_fts =
        List.concat_map coinbase ~f:(fun cb ->
            Option.value_map cb.fee_transfer ~default:[] ~f:(fun ft -> [ft]) )
      in
      let%bind coinbase_work_fees =
        sum_fees coinbase_fts ~f:snd |> to_staged_ledger_or_error
      in
      let completed_works_others =
        List.filter completed_works
          ~f:(fun {Transaction_snark_work.prover; _} ->
            not (Public_key.Compressed.equal proposer prover) )
      in
      let%bind delta =
        fee_remainder user_commands completed_works_others coinbase_work_fees
      in
      let%map fee_transfers =
        create_fee_transfers completed_works_others delta proposer
          (coinbase_fts : Fee_transfer.Single.t list)
      in
      let transactions =
        List.map user_commands ~f:(fun t -> Transaction.User_command t)
        @ List.map coinbase ~f:(fun t -> Transaction.Coinbase t)
        @ List.map fee_transfers ~f:(fun t -> Transaction.Fee_transfer t)
      in
      (user_commands, coinbase, transactions)
    in
    { transactions
    ; work= completed_works
    ; user_commands_count= List.length user_commands
    ; coinbases= coinbase }
=======
let get_individual_info coinbase_parts proposer user_commands completed_works =
  let open Result.Let_syntax in
  let%bind coinbase_parts =
    O1trace.measure "create_coinbase" (fun () ->
        create_coinbase coinbase_parts proposer )
  in
  let coinbase_fts =
    List.concat_map coinbase_parts ~f:(fun cb ->
        Option.value_map cb.fee_transfer ~default:[] ~f:(fun ft -> [ft]) )
  in
  let coinbase_work_fees = sum_fees coinbase_fts ~f:snd |> Or_error.ok_exn in
  let txn_works_others =
    List.filter completed_works ~f:(fun {Transaction_snark_work.prover; _} ->
        not (Public_key.Compressed.equal proposer prover) )
  in
  let%bind delta =
    fee_remainder user_commands txn_works_others coinbase_work_fees
  in
  let%map fee_transfers =
    create_fee_transfers txn_works_others delta proposer coinbase_fts
  in
  let transactions =
    List.map user_commands ~f:(fun t -> Transaction.User_command t)
    @ List.map coinbase_parts ~f:(fun t -> Transaction.Coinbase t)
    @ List.map fee_transfers ~f:(fun t -> Transaction.Fee_transfer t)
  in
  { transactions
  ; work= completed_works
  ; user_commands_count= List.length user_commands
  ; coinbases= List.map coinbase_parts ~f:(fun Coinbase.{amount; _} -> amount)
  }
>>>>>>> c3c1d575

open Staged_ledger_diff

<<<<<<< HEAD
  let get t =
    let apply_pre_diff_with_at_most_two
        (t1 : Pre_diff_with_at_most_two_coinbase.t) =
      let coinbase_parts =
        match t1.coinbase with
        | Zero ->
            `Zero
        | One x ->
            `One x
        | Two x ->
            `Two x
      in
      get_individual_info coinbase_parts t.creator t1.user_commands
        t1.completed_works t.state_body_hash
    in
    let apply_pre_diff_with_at_most_one
        (t2 : Pre_diff_with_at_most_one_coinbase.t) =
      let coinbase_added =
        match t2.coinbase with Zero -> `Zero | One x -> `One x
      in
      get_individual_info coinbase_added t.creator t2.user_commands
        t2.completed_works t.state_body_hash
    in
    let open Result.Let_syntax in
    let%bind p1 = apply_pre_diff_with_at_most_two (fst t.diff) in
    let%map p2 =
      Option.value_map
        ~f:(fun d -> apply_pre_diff_with_at_most_one d)
        (snd t.diff)
        ~default:
          (Ok
             {transactions= []; work= []; user_commands_count= 0; coinbases= []})
    in
    ( p1.transactions @ p2.transactions
    , p1.work @ p2.work
    , p1.user_commands_count + p2.user_commands_count
    , List.map (p1.coinbases @ p2.coinbases) ~f:(fun Coinbase.{amount; _} ->
          amount ) )

  let ok_exn' (t : ('a, Error.t) Result.t) =
    match t with Ok x -> x | Error e -> Core.Error.raise (Error.to_error e)

  let get_individual_diff_unchecked coinbase_parts proposer user_commands
      completed_works state_body_hash =
    let txn_works =
      List.map ~f:Transaction_snark_work.forget completed_works
    in
    let coinbase_parts =
      O1trace.measure "create_coinbase" (fun () ->
          ok_exn' (create_coinbase coinbase_parts proposer state_body_hash) )
=======
let get' (t : With_valid_signatures.t) =
  let apply_pre_diff_with_at_most_two
      (t1 : With_valid_signatures.pre_diff_with_at_most_two_coinbase) =
    let coinbase_parts =
      match t1.coinbase with
      | Zero ->
          `Zero
      | One x ->
          `One x
      | Two x ->
          `Two x
>>>>>>> c3c1d575
    in
    get_individual_info coinbase_parts t.creator t1.user_commands
      t1.completed_works
  in
  let apply_pre_diff_with_at_most_one
      (t2 : With_valid_signatures.pre_diff_with_at_most_one_coinbase) =
    let coinbase_added =
      match t2.coinbase with Zero -> `Zero | One x -> `One x
    in
    get_individual_info coinbase_added t.creator t2.user_commands
      t2.completed_works
  in
  let open Result.Let_syntax in
  let%bind p1 = apply_pre_diff_with_at_most_two (fst t.diff) in
  let%map p2 =
    Option.value_map
      ~f:(fun d -> apply_pre_diff_with_at_most_one d)
      (snd t.diff)
      ~default:
        (Ok {transactions= []; work= []; user_commands_count= 0; coinbases= []})
  in
  ( p1.transactions @ p2.transactions
  , p1.work @ p2.work
  , p1.user_commands_count + p2.user_commands_count
  , p1.coinbases @ p2.coinbases )

<<<<<<< HEAD
  let get_unchecked (t : With_valid_signatures_and_proofs.t) =
    let apply_pre_diff_with_at_most_two
        (pre_diff1 :
          With_valid_signatures_and_proofs.pre_diff_with_at_most_two_coinbase)
        =
      let coinbase_parts =
        match pre_diff1.coinbase with
        | Zero ->
            `Zero
        | One x ->
            `One x
        | Two x ->
            `Two x
      in
      get_individual_diff_unchecked coinbase_parts t.creator
        pre_diff1.user_commands pre_diff1.completed_works t.state_body_hash
    in
    let apply_pre_diff_with_at_most_one
        (pre_diff2 :
          With_valid_signatures_and_proofs.pre_diff_with_at_most_one_coinbase)
        =
      let coinbase_added =
        match pre_diff2.coinbase with Zero -> `Zero | One x -> `One x
      in
      get_individual_diff_unchecked coinbase_added t.creator
        pre_diff2.user_commands pre_diff2.completed_works t.state_body_hash
    in
    let data1, work1, coinbases1 =
      apply_pre_diff_with_at_most_two (fst t.diff)
    in
    let data2, work2, coinbases2 =
      Option.value_map
        ~f:(fun d -> apply_pre_diff_with_at_most_one d)
        (snd t.diff) ~default:([], [], [])
    in
    (data1 @ data2, work1 @ work2, coinbases1 @ coinbases2)
=======
let get t =
  match validate_user_commands t ~check:User_command.check with
  | Ok diff ->
      get' diff
  | Error uc ->
      Error (Error.Bad_signature uc)

let get_unchecked (t : With_valid_signatures_and_proofs.t) =
  let t = forget_proof_checks t in
  get' t
>>>>>>> c3c1d575

let get_transactions (sl_diff : t) =
  let open Result.Let_syntax in
  let%map transactions, _, _, _ = get sl_diff in
  transactions<|MERGE_RESOLUTION|>--- conflicted
+++ resolved
@@ -64,12 +64,6 @@
   let to_error = Fn.compose Error.of_string to_string
 end
 
-<<<<<<< HEAD
-  (* A Coinbase is a single transaction that accommodates the coinbase amount
-    and a fee transfer for the work required to add the coinbase. It also
-    contains the state body hash corresponding to a particular protocol state.
-    Unlike a transaction, a coinbase (including the fee transfer) just requires one slot
-=======
 type t =
   { transactions: Transaction.t list
   ; work: Transaction_snark_work.t list
@@ -77,9 +71,9 @@
   ; coinbases: Currency.Amount.t list }
 
 (*A Coinbase is a single transaction that accommodates the coinbase amount
-    and a fee transfer for the work required to add the coinbase. Unlike a
-    transaction, a coinbase (including the fee transfer) just requires one slot
->>>>>>> c3c1d575
+    and a fee transfer for the work required to add the coinbase. It also
+    contains the state body hash corresponding to a particular protocol state.
+    Unlike a transaction, a coinbase (including the fee transfer) just requires one slot
     in the jobs queue.
 
     The minimum number of slots required to add a single transaction is three (at
@@ -96,64 +90,7 @@
     example, when there are three slots and maximum number of provers), in which case,
     we simply add one coinbase as part of the second prediff.
   *)
-<<<<<<< HEAD
-  let create_coinbase coinbase_parts (proposer : Public_key.Compressed.t)
-      (state_body_hash : State_body_hash.t) =
-    let open Result.Let_syntax in
-    let coinbase = Coda_compile_config.coinbase in
-    let coinbase_or_error = function
-      | Ok x ->
-          Ok x
-      | Error e ->
-          Error (Error.Coinbase_error (Core.Error.to_string_hum e))
-    in
-    let overflow_err a1 a2 =
-      Option.value_map
-        ~default:
-          (Error
-             (Error.Coinbase_error
-                (sprintf
-                   !"Overflow when splitting coinbase: Minuend: %{sexp: \
-                     Currency.Amount.t} Subtrahend: %{sexp: Currency.Amount.t}"
-                   a1 a2)))
-        (Currency.Amount.sub a1 a2)
-        ~f:(fun x -> Ok x)
-    in
-    let two_parts amt (ft1 : Fee_transfer.Single.t option) ft2 =
-      let%bind rem_coinbase = overflow_err coinbase amt in
-      let%bind _ =
-        overflow_err rem_coinbase
-          (Option.value_map ~default:Currency.Amount.zero ft2 ~f:(fun single ->
-               Currency.Amount.of_fee (snd single) ))
-      in
-      let%bind cb1 =
-        coinbase_or_error
-          (Coinbase.create ~amount:amt ~proposer ~fee_transfer:ft1
-             ~state_body_hash)
-      in
-      let%map cb2 =
-        Coinbase.create ~amount:rem_coinbase ~proposer ~fee_transfer:ft2
-          ~state_body_hash
-        |> coinbase_or_error
-      in
-      [cb1; cb2]
-    in
-    match coinbase_parts with
-    | `Zero ->
-        return []
-    | `One x ->
-        let%map cb =
-          Coinbase.create ~amount:coinbase ~proposer ~fee_transfer:x
-            ~state_body_hash
-          |> coinbase_or_error
-        in
-        [cb]
-    | `Two None ->
-        two_parts (Currency.Amount.of_int 1) None None
-    | `Two (Some (ft1, ft2)) ->
-        two_parts (Currency.Amount.of_fee (snd ft1)) (Some ft1) ft2
-=======
-let create_coinbase coinbase_parts (proposer : Public_key.Compressed.t) =
+let create_coinbase coinbase_parts (proposer : Public_key.Compressed.t) (state_body_hash : State_body_hash.t) =
   let open Result.Let_syntax in
   let coinbase = Coda_compile_config.coinbase in
   let coinbase_or_error = function
@@ -183,10 +120,10 @@
     in
     let%bind cb1 =
       coinbase_or_error
-        (Coinbase.create ~amount:amt ~proposer ~fee_transfer:ft1)
+        (Coinbase.create ~amount:amt ~proposer ~fee_transfer:ft1 ~state_body_hash)
     in
     let%map cb2 =
-      Coinbase.create ~amount:rem_coinbase ~proposer ~fee_transfer:ft2
+      Coinbase.create ~amount:rem_coinbase ~proposer ~fee_transfer:ft2 ~state_body_hash
       |> coinbase_or_error
     in
     [cb1; cb2]
@@ -196,7 +133,7 @@
       return []
   | `One x ->
       let%map cb =
-        Coinbase.create ~amount:coinbase ~proposer ~fee_transfer:x
+        Coinbase.create ~amount:coinbase ~proposer ~fee_transfer:x ~state_body_hash
         |> coinbase_or_error
       in
       [cb]
@@ -204,7 +141,6 @@
       two_parts (Currency.Amount.of_int 1) None None
   | `Two (Some (ft1, ft2)) ->
       two_parts (Currency.Amount.of_fee (snd ft1)) (Some ft1) ft2
->>>>>>> c3c1d575
 
 let sum_fees xs ~f =
   with_return (fun {return} ->
@@ -273,64 +209,11 @@
       |> Fee_transfer.of_single_list )
   |> to_staged_ledger_or_error
 
-<<<<<<< HEAD
-  let get_individual_info coinbase_parts (proposer : Public_key.Compressed.t)
-      user_commands completed_works state_body_hash =
-    let open Result.Let_syntax in
-    let%map user_commands, coinbase, transactions =
-      let open Result.Let_syntax in
-      let%bind user_commands =
-        let%map user_commands' =
-          List.fold_until user_commands ~init:[]
-            ~f:(fun acc t ->
-              match User_command.check t with
-              | Some t ->
-                  Continue (t :: acc)
-              | None ->
-                  Stop (Error (Error.Bad_signature t)) )
-            ~finish:(fun acc -> Ok acc)
-        in
-        List.rev user_commands'
-      in
-      let%bind coinbase =
-        create_coinbase coinbase_parts proposer state_body_hash
-      in
-      let coinbase_fts =
-        List.concat_map coinbase ~f:(fun cb ->
-            Option.value_map cb.fee_transfer ~default:[] ~f:(fun ft -> [ft]) )
-      in
-      let%bind coinbase_work_fees =
-        sum_fees coinbase_fts ~f:snd |> to_staged_ledger_or_error
-      in
-      let completed_works_others =
-        List.filter completed_works
-          ~f:(fun {Transaction_snark_work.prover; _} ->
-            not (Public_key.Compressed.equal proposer prover) )
-      in
-      let%bind delta =
-        fee_remainder user_commands completed_works_others coinbase_work_fees
-      in
-      let%map fee_transfers =
-        create_fee_transfers completed_works_others delta proposer
-          (coinbase_fts : Fee_transfer.Single.t list)
-      in
-      let transactions =
-        List.map user_commands ~f:(fun t -> Transaction.User_command t)
-        @ List.map coinbase ~f:(fun t -> Transaction.Coinbase t)
-        @ List.map fee_transfers ~f:(fun t -> Transaction.Fee_transfer t)
-      in
-      (user_commands, coinbase, transactions)
-    in
-    { transactions
-    ; work= completed_works
-    ; user_commands_count= List.length user_commands
-    ; coinbases= coinbase }
-=======
-let get_individual_info coinbase_parts proposer user_commands completed_works =
+let get_individual_info coinbase_parts proposer user_commands completed_works state_body_hash = 
   let open Result.Let_syntax in
   let%bind coinbase_parts =
     O1trace.measure "create_coinbase" (fun () ->
-        create_coinbase coinbase_parts proposer )
+        create_coinbase coinbase_parts proposer state_body_hash)
   in
   let coinbase_fts =
     List.concat_map coinbase_parts ~f:(fun cb ->
@@ -357,62 +240,9 @@
   ; user_commands_count= List.length user_commands
   ; coinbases= List.map coinbase_parts ~f:(fun Coinbase.{amount; _} -> amount)
   }
->>>>>>> c3c1d575
 
 open Staged_ledger_diff
 
-<<<<<<< HEAD
-  let get t =
-    let apply_pre_diff_with_at_most_two
-        (t1 : Pre_diff_with_at_most_two_coinbase.t) =
-      let coinbase_parts =
-        match t1.coinbase with
-        | Zero ->
-            `Zero
-        | One x ->
-            `One x
-        | Two x ->
-            `Two x
-      in
-      get_individual_info coinbase_parts t.creator t1.user_commands
-        t1.completed_works t.state_body_hash
-    in
-    let apply_pre_diff_with_at_most_one
-        (t2 : Pre_diff_with_at_most_one_coinbase.t) =
-      let coinbase_added =
-        match t2.coinbase with Zero -> `Zero | One x -> `One x
-      in
-      get_individual_info coinbase_added t.creator t2.user_commands
-        t2.completed_works t.state_body_hash
-    in
-    let open Result.Let_syntax in
-    let%bind p1 = apply_pre_diff_with_at_most_two (fst t.diff) in
-    let%map p2 =
-      Option.value_map
-        ~f:(fun d -> apply_pre_diff_with_at_most_one d)
-        (snd t.diff)
-        ~default:
-          (Ok
-             {transactions= []; work= []; user_commands_count= 0; coinbases= []})
-    in
-    ( p1.transactions @ p2.transactions
-    , p1.work @ p2.work
-    , p1.user_commands_count + p2.user_commands_count
-    , List.map (p1.coinbases @ p2.coinbases) ~f:(fun Coinbase.{amount; _} ->
-          amount ) )
-
-  let ok_exn' (t : ('a, Error.t) Result.t) =
-    match t with Ok x -> x | Error e -> Core.Error.raise (Error.to_error e)
-
-  let get_individual_diff_unchecked coinbase_parts proposer user_commands
-      completed_works state_body_hash =
-    let txn_works =
-      List.map ~f:Transaction_snark_work.forget completed_works
-    in
-    let coinbase_parts =
-      O1trace.measure "create_coinbase" (fun () ->
-          ok_exn' (create_coinbase coinbase_parts proposer state_body_hash) )
-=======
 let get' (t : With_valid_signatures.t) =
   let apply_pre_diff_with_at_most_two
       (t1 : With_valid_signatures.pre_diff_with_at_most_two_coinbase) =
@@ -424,7 +254,6 @@
           `One x
       | Two x ->
           `Two x
->>>>>>> c3c1d575
     in
     get_individual_info coinbase_parts t.creator t1.user_commands
       t1.completed_works
@@ -451,44 +280,6 @@
   , p1.user_commands_count + p2.user_commands_count
   , p1.coinbases @ p2.coinbases )
 
-<<<<<<< HEAD
-  let get_unchecked (t : With_valid_signatures_and_proofs.t) =
-    let apply_pre_diff_with_at_most_two
-        (pre_diff1 :
-          With_valid_signatures_and_proofs.pre_diff_with_at_most_two_coinbase)
-        =
-      let coinbase_parts =
-        match pre_diff1.coinbase with
-        | Zero ->
-            `Zero
-        | One x ->
-            `One x
-        | Two x ->
-            `Two x
-      in
-      get_individual_diff_unchecked coinbase_parts t.creator
-        pre_diff1.user_commands pre_diff1.completed_works t.state_body_hash
-    in
-    let apply_pre_diff_with_at_most_one
-        (pre_diff2 :
-          With_valid_signatures_and_proofs.pre_diff_with_at_most_one_coinbase)
-        =
-      let coinbase_added =
-        match pre_diff2.coinbase with Zero -> `Zero | One x -> `One x
-      in
-      get_individual_diff_unchecked coinbase_added t.creator
-        pre_diff2.user_commands pre_diff2.completed_works t.state_body_hash
-    in
-    let data1, work1, coinbases1 =
-      apply_pre_diff_with_at_most_two (fst t.diff)
-    in
-    let data2, work2, coinbases2 =
-      Option.value_map
-        ~f:(fun d -> apply_pre_diff_with_at_most_one d)
-        (snd t.diff) ~default:([], [], [])
-    in
-    (data1 @ data2, work1 @ work2, coinbases1 @ coinbases2)
-=======
 let get t =
   match validate_user_commands t ~check:User_command.check with
   | Ok diff ->
@@ -499,7 +290,6 @@
 let get_unchecked (t : With_valid_signatures_and_proofs.t) =
   let t = forget_proof_checks t in
   get' t
->>>>>>> c3c1d575
 
 let get_transactions (sl_diff : t) =
   let open Result.Let_syntax in
