(** This module contains the transition processor. The transition processor is
 *  the thread in which transitions are attached the to the transition frontier.
 *
 *  Two types of data are handled by the transition processor: validated external transitions
 *  with precomputed state hashes (via the proposer and validator pipes) and breadcrumb rose
 *  trees (via the catchup pipe).
 *)

open Core_kernel
open Async_kernel
open Pipe_lib.Strict_pipe
open Coda_base
open Coda_state
open Cache_lib
open O1trace
open Coda_transition

module Make (Inputs : Inputs.S) :
  Coda_intf.Transition_handler_processor_intf
  with type transition_frontier := Inputs.Transition_frontier.t
   and type transition_frontier_breadcrumb :=
              Inputs.Transition_frontier.Breadcrumb.t = struct
  open Inputs
  module Catchup_scheduler = Catchup_scheduler.Make (Inputs)
  module Transition_frontier_validation =
    External_transition.Transition_frontier_validation (Transition_frontier)

  type external_transition_with_initial_validation =
    ( [`Time_received] * unit Truth.true_t
    , [`Proof] * unit Truth.true_t
    , [`Delta_transition_chain] * State_hash.t Non_empty_list.t Truth.true_t
    , [`Frontier_dependencies] * unit Truth.false_t
    , [`Staged_ledger_diff] * unit Truth.false_t )
    External_transition.Validation.with_transition

  (* TODO: calculate a sensible value from postake consensus arguments *)
  let catchup_timeout_duration =
    Block_time.Span.of_ms
      (Consensus.Constants.(delta * block_window_duration_ms) |> Int64.of_int)

  let cached_transform_deferred_result ~transform_cached ~transform_result
      cached =
    Cached.transform cached ~f:transform_cached
    |> Cached.sequence_deferred
    >>= Fn.compose transform_result Cached.sequence_result

  (* add a breadcrumb and perform post processing *)
  let add_and_finalize ~logger ~frontier ~catchup_scheduler
      ~processed_transition_writer ~only_if_present cached_breadcrumb =
    let breadcrumb =
      if Cached.is_pure cached_breadcrumb then Cached.peek cached_breadcrumb
      else Cached.invalidate_with_success cached_breadcrumb
    in
    let transition =
      Transition_frontier.Breadcrumb.validated_transition breadcrumb
    in
    let%map () =
      if only_if_present then (
        let parent_hash =
          Transition_frontier.Breadcrumb.parent_hash breadcrumb
        in
        match Transition_frontier.find frontier parent_hash with
        | Some _ ->
            Transition_frontier.add_breadcrumb_exn frontier breadcrumb
        | None ->
            Logger.warn logger ~module_:__MODULE__ ~location:__LOC__
              !"When trying to add breadcrumb, its parent had been removed \
                from transition frontier: %{sexp: State_hash.t}"
              parent_hash ;
            Deferred.unit )
      else Transition_frontier.add_breadcrumb_exn frontier breadcrumb
    in
    Writer.write processed_transition_writer transition ;
    Catchup_scheduler.notify catchup_scheduler
      ~hash:(External_transition.Validated.state_hash transition)

  let process_transition ~logger ~trust_system ~verifier ~frontier
      ~catchup_scheduler ~processed_transition_writer
      ~transition:cached_initially_validated_transition =
    let enveloped_initially_validated_transition =
      Cached.peek cached_initially_validated_transition
    in
    let sender =
      Envelope.Incoming.sender enveloped_initially_validated_transition
    in
    let initially_validated_transition =
      Envelope.Incoming.data enveloped_initially_validated_transition
    in
    let {With_hash.hash= transition_hash; data= transition}, _ =
      initially_validated_transition
    in
    let metadata = [("state_hash", State_hash.to_yojson transition_hash)] in
    Deferred.map ~f:(Fn.const ())
      (let open Deferred.Result.Let_syntax in
      let%bind mostly_validated_transition =
        let open Deferred.Let_syntax in
        match
          Transition_frontier_validation.validate_frontier_dependencies ~logger
            ~frontier initially_validated_transition
        with
        | Ok t ->
            return (Ok t)
        | Error `Not_selected_over_frontier_root ->
            let%map () =
              Trust_system.record_envelope_sender trust_system logger sender
                ( Trust_system.Actions.Gossiped_invalid_transition
                , Some
                    ( "The transition with hash $state_hash was not selected \
                       over the transition frontier root"
                    , metadata ) )
            in
            Error ()
        | Error `Already_in_frontier ->
            Logger.warn logger ~module_:__MODULE__ ~location:__LOC__ ~metadata
              "Refusing to process the transition with hash $state_hash \
               because is is already in the transition frontier" ;
            return (Error ())
        | Error `Parent_missing_from_frontier -> (
            let _, validation =
              Cached.peek cached_initially_validated_transition
              |> Envelope.Incoming.data
            in
            match validation with
            | ( _
              , _
              , (`Delta_transition_chain, Truth.True delta_state_hashes)
              , _
              , _ ) ->
                let timeout_duration =
                  Option.fold
                    (Transition_frontier.find frontier
                       (Non_empty_list.head delta_state_hashes))
                    ~init:(Block_time.Span.of_ms 0L)
                    ~f:(fun _ _ -> catchup_timeout_duration)
                in
                Catchup_scheduler.watch catchup_scheduler ~timeout_duration
                  ~cached_transition:cached_initially_validated_transition ;
                return (Error ())
            | _ ->
                failwith
                  "This is impossible since the transition just passed \
                   initial_validation so delta_transition_chain_proof must be \
                   true" )
      in
      (* TODO: only access parent in transition frontier once (already done in call to validate dependencies) #2485 *)
      let parent_hash =
        Protocol_state.previous_state_hash
          (External_transition.protocol_state transition)
      in
      let parent_breadcrumb =
        Transition_frontier.find_exn frontier parent_hash
      in
      let%bind breadcrumb =
        cached_transform_deferred_result cached_initially_validated_transition
          ~transform_cached:(fun _ ->
            Transition_frontier.Breadcrumb.build ~logger ~verifier
              ~trust_system ~sender:(Some sender) ~parent:parent_breadcrumb
              ~transition:mostly_validated_transition )
          ~transform_result:(function
            | Error (`Invalid_staged_ledger_hash error)
            | Error (`Invalid_staged_ledger_diff error) ->
                Logger.error logger ~module_:__MODULE__ ~location:__LOC__
                  ~metadata:
                    ( metadata
                    @ [("error", `String (Error.to_string_hum error))] )
                  "Error while building breadcrumb in the transition handler \
                   processor: $error" ;
                Deferred.return (Error ())
            | Error (`Fatal_error exn) ->
                raise exn
            | Ok breadcrumb ->
                Deferred.return (Ok breadcrumb) )
      in
      Coda_metrics.(
        Counter.inc_one
          Transition_frontier_controller.breadcrumbs_built_by_processor) ;
      Deferred.map ~f:Result.return
        (add_and_finalize ~logger ~frontier ~catchup_scheduler
           ~processed_transition_writer ~only_if_present:false breadcrumb))

  let run ~logger ~verifier ~trust_system ~time_controller ~frontier
      ~(primary_transition_reader :
         ( external_transition_with_initial_validation Envelope.Incoming.t
         , State_hash.t )
         Cached.t
         Reader.t)
      ~(proposer_transition_reader : Transition_frontier.Breadcrumb.t Reader.t)
      ~(clean_up_catchup_scheduler : unit Ivar.t)
      ~(catchup_job_writer :
         ( State_hash.t
           * ( external_transition_with_initial_validation Envelope.Incoming.t
             , State_hash.t )
             Cached.t
             Rose_tree.t
             list
         , crash buffered
         , unit )
         Writer.t)
      ~(catchup_breadcrumbs_reader :
         ( (Transition_frontier.Breadcrumb.t, State_hash.t) Cached.t Rose_tree.t
           list
         * [`Ledger_catchup of unit Ivar.t | `Catchup_scheduler] )
         Reader.t)
      ~(catchup_breadcrumbs_writer :
         ( (Transition_frontier.Breadcrumb.t, State_hash.t) Cached.t Rose_tree.t
           list
           * [`Ledger_catchup of unit Ivar.t | `Catchup_scheduler]
         , crash buffered
         , unit )
         Writer.t) ~processed_transition_writer =
    let catchup_scheduler =
      Catchup_scheduler.create ~logger ~verifier ~trust_system ~frontier
        ~time_controller ~catchup_job_writer ~catchup_breadcrumbs_writer
        ~clean_up_signal:clean_up_catchup_scheduler
    in
    let add_and_finalize =
      add_and_finalize ~frontier ~catchup_scheduler
        ~processed_transition_writer
    in
    let process_transition =
      process_transition ~logger ~trust_system ~verifier ~frontier
        ~catchup_scheduler ~processed_transition_writer
    in
    ignore
      (Reader.Merge.iter
         (* It is fine to skip the cache layer on propose transitions because it
            * is extradornarily unlikely we would write an internal bug triggering this
            * case, and the external case (where we received an identical external
            * transition from the network) can happen iff there is another node
            * with the exact same private key and view of the transaction pool. *)
         [ Reader.map proposer_transition_reader ~f:(fun breadcrumb ->
               Coda_metrics.(
                 Gauge.inc_one
                   Transition_frontier_controller.transitions_being_processed) ;
               `Proposed_breadcrumb (Cached.pure breadcrumb) )
         ; Reader.map catchup_breadcrumbs_reader
             ~f:(fun (cb, catchup_breadcrumbs_callback) ->
               `Catchup_breadcrumbs (cb, catchup_breadcrumbs_callback) )
         ; Reader.map primary_transition_reader ~f:(fun vt ->
               `Partially_valid_transition vt ) ]
         ~f:(fun msg ->
           let open Deferred.Let_syntax in
           trace_recurring_task "transition_handler_processor" (fun () ->
               match msg with
               | `Catchup_breadcrumbs
                   (breadcrumb_subtrees, subsequent_callback_action) -> (
                   ( match%map
                       Deferred.Or_error.List.iter breadcrumb_subtrees
                         ~f:(fun subtree ->
                           Rose_tree.Deferred.Or_error.iter
                             subtree
                             (* It could be the case that by the time we try and
                             * add the breadcrumb, it's no longer relevant when
                             * we're catching up *)
<<<<<<< HEAD
                           ~f:(add_and_finalize ~logger ~only_if_present:true)
                     )
                   with
=======
                             ~f:(add_and_finalize ~only_if_present:true) )
                     with
>>>>>>> 92a3c1ea
                   | Ok () ->
                       ()
                   | Error err ->
                       Logger.error logger ~module_:__MODULE__
                         ~location:__LOC__
                         "Error, failed to attach all catchup breadcrumbs to \
                          transition frontier: %s"
                         (Error.to_string_hum err) )
                   >>| fun () ->
                   match subsequent_callback_action with
                   | `Ledger_catchup decrement_signal ->
                       Ivar.fill decrement_signal ()
                   | `Catchup_scheduler ->
                       () )
               | `Proposed_breadcrumb breadcrumb ->
                   let%map () =
                     match%map
                       add_and_finalize ~logger ~only_if_present:false
                         breadcrumb
                     with
                     | Ok () ->
                         ()
                     | Error err ->
                         Logger.error logger ~module_:__MODULE__
                           ~location:__LOC__
                           ~metadata:
                             [("error", `String (Error.to_string_hum err))]
                           "Error, failed to attach proposed breadcrumb to \
                            transition frontier: $error"
                   in
                   Coda_metrics.(
                     Gauge.dec_one
                       Transition_frontier_controller
                       .transitions_being_processed)
               | `Partially_valid_transition transition ->
                   process_transition ~transition ) ))
end<|MERGE_RESOLUTION|>--- conflicted
+++ resolved
@@ -252,14 +252,10 @@
                              (* It could be the case that by the time we try and
                              * add the breadcrumb, it's no longer relevant when
                              * we're catching up *)
-<<<<<<< HEAD
-                           ~f:(add_and_finalize ~logger ~only_if_present:true)
-                     )
-                   with
-=======
-                             ~f:(add_and_finalize ~only_if_present:true) )
+                             ~f:
+                               (add_and_finalize ~logger ~only_if_present:true)
+                       )
                      with
->>>>>>> 92a3c1ea
                    | Ok () ->
                        ()
                    | Error err ->
