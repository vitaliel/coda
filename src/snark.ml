open Core_kernel

module Extend (Impl : Camlsnark.Snark_intf.S) = struct
  include Impl

  module Snarkable = struct
    module type S = sig
      type var
      type value
      val spec : (var, value) Var_spec.t
    end

    module Bits = struct
      module type S = sig
        module Packed : sig
          type var
          type value
          val spec : (var, value) Var_spec.t
        end

        module Unpacked : sig
          type var = Boolean.var list
          type value
          val spec : (var, value) Var_spec.t

          module Padded : sig
            type var = private Boolean.var list
            type value
            val spec : (var, value) Var_spec.t
          end
        end

        module Checked : sig
          val pad : Unpacked.var -> Unpacked.Padded.var
          val unpack : Packed.var -> (Unpacked.var, _) Checked.t
        end
      end
    end
  end
end

module Make_types (Impl : Snark_intf.S) = struct
  module Digest = Pedersen.Digest.Snarkable(Impl)
  module Time = Block_time.Snarkable(Impl)
  module Span = Block_time.Span.Snarkable(Impl)
  module Target = Target.Snarkable(Impl)
  module Nonce = Nonce.Snarkable(Impl)
  module Strength = Strength.Snarkable(Impl)
  module Block = Block.Snarkable(Impl)(Digest)(Time)(Span)(Target)(Nonce)(Strength)

  module Pedersen = Camlsnark.Pedersen.Make(Impl)(Pedersen.Curve)
end

module Main = struct
  module T = Extend(Snark_params.Main)
  include T
  include Make_types(T)
end
module Other = struct
  module T = Extend(Snark_params.Other)
  include T
  include Make_types(T)
end


module Other = Camlsnark.Snark.Make(Other_curve)

let () = assert (Main.Field.size_in_bits = Other.Field.size_in_bits)

let step_input () =
  let open Main in
  let open Data_spec in
  [ Digest.Packed.spec (* Self key hash *)
  ; Digest.Packed.spec (* Block header hash *)
  ]

module Wrap = struct
  let step_input_size = Main.Data_spec.size (step_input ())

  open Other

  module Verifier =
    Camlsnark.Verifier_gadget.Make(Other)(Other_curve)(Main_curve)
      (struct let input_size = step_input_size end)

  let step_vk_length = 11324
  let step_vk_size = 38
  let step_vk_spec =
    Var_spec.list ~length:step_vk_size Var_spec.field

  let input_spec =
    Var_spec.list ~length:step_input_size Var_spec.field

  let input () =
    Data_spec.([ step_vk_spec; input_spec ])

  module Prover_state = struct
    type t =
      { vk    : Main_curve.Verification_key.t
      ; proof : Main_curve.Proof.t
      }
  end

  let main verification_key (input : Cvar.t list) =
    let open Let_syntax in
    let%bind v =
      let%bind input =
        List.map ~f:(Checked.unpack ~length:Main_curve.Field.size_in_bits) input
        |> Checked.all
        |> Checked.map ~f:List.concat
      in
      (* TODO: Unpacking here is totally pointless. Edit libsnark
          so we don't have to do this. *)
      let%bind verification_key =
        List.map ~f:(Checked.unpack ~length:Main_curve.Field.size_in_bits) verification_key
        |> Checked.all
        |> Checked.map ~f:List.concat
      in
      Verifier.All_in_one.create ~verification_key ~input
        As_prover.(map get_state ~f:(fun {Prover_state.vk; proof} ->
          { Verifier.All_in_one.verification_key=vk; proof }))
    in
    assert_equal (Verifier.All_in_one.result v :> Cvar.t) (Cvar.constant Field.one)
  ;;

  let keypair = generate_keypair (input ()) main

  let vk = Keypair.vk keypair
  let pk = Keypair.pk keypair
end

module Step = struct
  open Main

  module Prover_state = struct
    type t =
      { block      : Block.Packed.value
      ; prev_block : Block.Packed.value
      ; prev_proof : Other.Proof.t
      ; self       : bool list
      }
    [@@deriving fields]
  end

<<<<<<< HEAD
  module Verifier =
    Camlsnark.Verifier_gadget.Make(Main)(Main_curve)(Other_curve)
      (struct let input_size = Other.Data_spec.size (Wrap.input ()) end)

  let input = step_input

  let self_vk_spec =
    Var_spec.list ~length:Wrap.step_vk_length Boolean.spec
=======
>>>>>>> 439fba86
end<|MERGE_RESOLUTION|>--- conflicted
+++ resolved
@@ -142,7 +142,6 @@
     [@@deriving fields]
   end
 
-<<<<<<< HEAD
   module Verifier =
     Camlsnark.Verifier_gadget.Make(Main)(Main_curve)(Other_curve)
       (struct let input_size = Other.Data_spec.size (Wrap.input ()) end)
@@ -151,6 +150,4 @@
 
   let self_vk_spec =
     Var_spec.list ~length:Wrap.step_vk_length Boolean.spec
-=======
->>>>>>> 439fba86
 end