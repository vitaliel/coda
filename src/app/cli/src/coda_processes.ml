--- conflicted
+++ resolved
@@ -11,11 +11,7 @@
   let discovery_ports = List.init n ~f:(fun i -> 23000 + 1 + (i * 2)) in
   let ips =
     List.init n ~f:(fun i ->
-<<<<<<< HEAD
-        Unix.Inet_addr.of_string @@ sprintf "127.0.0.%i" (i + 10) )
-=======
         Unix.Inet_addr.of_string @@ sprintf "127.0.0.%d" (i + 10) )
->>>>>>> ac802717
   in
   let addrs_and_ports_list =
     List.map3_exn external_ports discovery_ports ips
