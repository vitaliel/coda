--- conflicted
+++ resolved
@@ -305,65 +305,6 @@
       | `Root
           (worker_id, (`User_commands user_commands, `New_length root_length))
       ->
-<<<<<<< HEAD
-      ( match testnet.status.(worker_id) with
-      | `On (`Synced user_cmds_under_inspection) ->
-          testnet.root_lengths.(worker_id) <- root_length ;
-          Array.iteri testnet.restart_signals ~f:(fun i -> function
-            | None ->
-                ()
-            | Some (`Bootstrap, signal) ->
-                if
-                  testnet.root_lengths.(i)
-                  + (2 * Consensus.Constants.k)
-                  + Consensus.Constants.delta
-                  < root_length - 2
-                then (
-                  Ivar.fill signal () ;
-                  testnet.restart_signals.(i) <- None )
-                else ()
-            | Some (`Catchup, signal) ->
-                if
-                  testnet.root_lengths.(i) + (Consensus.Constants.k / 2)
-                  < root_length - 1
-                then (
-                  Ivar.fill signal () ;
-                  testnet.restart_signals.(i) <- None )
-                else () ) ;
-          let earliest_user_cmd =
-            List.min_elt (Hashtbl.to_alist user_cmds_under_inspection)
-              ~compare:(fun (user_cmd1, status1) (user_cmd2, status2) ->
-                Int.compare status1.expected_deadline status2.expected_deadline
-            )
-          in
-          Option.iter earliest_user_cmd
-            ~f:(fun (user_cmd, {expected_deadline; _}) ->
-              if expected_deadline < root_length then (
-                Logger.fatal logger ~module_:__MODULE__ ~location:__LOC__
-                  ~metadata:
-                    [ ("worker_id", `Int worker_id)
-                    ; ("user_cmd", User_command.to_yojson user_cmd) ]
-                  "transaction $user_cmd took too long to get into the root \
-                   of node $worker_id" ;
-                exit 9 |> ignore ) ) ;
-          List.iter user_commands ~f:(fun user_cmd ->
-              Hashtbl.change user_cmds_under_inspection user_cmd ~f:(function
-                | Some {passed_root; _} ->
-                    Ivar.fill passed_root () ;
-                    Logger.info logger ~module_:__MODULE__ ~location:__LOC__
-                      ~metadata:
-                        [ ("user_cmd", User_command.to_yojson user_cmd)
-                        ; ("worker_id", `Int worker_id)
-                        ; ("length", `Int root_length) ]
-                      "transaction $user_cmd finally gets into the root of \
-                       node $worker_id, when root length is $length" ;
-                    None
-                | None ->
-                    None ) ) ;
-          Deferred.unit
-      | _ ->
-          Deferred.unit ) )
-=======
       Option.fold root_length ~init:Deferred.unit ~f:(fun _ length ->
           match testnet.status.(worker_id) with
           | `On (`Synced user_cmds_under_inspection) ->
@@ -424,7 +365,6 @@
               Deferred.unit
           | _ ->
               Deferred.unit ) )
->>>>>>> e3728e5d
   |> don't_wait_for
 
 let events workers start_reader =
