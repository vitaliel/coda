[%%import
"../../../config.mlh"]

open Core
open Async
open Coda_base
open Cli_lib
open Signature_lib
open Init
module YJ = Yojson.Safe

[%%check_ocaml_word_size
64]

[%%if
fake_hash]

let maybe_sleep s = after (Time.Span.of_sec s)

[%%else]

let maybe_sleep _ = Deferred.unit

[%%endif]

let chain_id =
  lazy
    (let genesis_state_hash =
       (Lazy.force Coda_state.Genesis_protocol_state.t).hash
       |> State_hash.to_base58_check
     in
     let all_snark_keys =
       List.fold_left ~f:( ^ ) ~init:"" Snark_keys.key_hashes
     in
     let b2 = Blake2.digest_string (genesis_state_hash ^ all_snark_keys) in
     Blake2.to_hex b2)

let daemon logger =
  let open Command.Let_syntax in
  let open Cli_lib.Arg_type in
  Command.async ~summary:"Coda daemon"
    (let%map_open conf_dir = Cli_lib.Flag.conf_dir
     and unsafe_track_propose_key =
       flag "unsafe-track-propose-key"
         ~doc:
           "Your private key will be copied to the internal wallets folder \
            stripped of its password if it is given using the `propose-key` \
            flag. (default: don't copy the private key)"
         no_arg
     and propose_key =
       flag "propose-key"
         ~doc:
           "KEYFILE Private key file for the block producer. You cannot \
            provide both `propose-key` and `propose-public-key`. (default: \
            don't produce blocks)"
         (optional string)
     and propose_public_key =
       flag "propose-public-key"
         ~doc:
           "PUBLICKEY Public key for the associated private key that is being \
            tracked by this daemon. You cannot provide both `propose-key` and \
            `propose-public-key`. (default: don't produce blocks)"
         (optional public_key_compressed)
     and initial_peers_raw =
       flag "peer"
         ~doc:
           "HOST:PORT TCP daemon communications (can be given multiple times)"
         (listed peer)
     and run_snark_worker_flag =
       flag "run-snark-worker"
         ~doc:"PUBLICKEY Run the SNARK worker with this public key"
         (optional public_key_compressed)
     and work_selection_method_flag =
       flag "work-selection"
         ~doc:
           "seq|rand Choose work sequentially (seq) or randomly (rand) \
            (default: rand)"
         (optional work_selection_method)
     and external_port =
       flag "external-port"
         ~doc:
           (sprintf
              "PORT Base server port for daemon TCP (discovery UDP on port+1) \
               (default: %d)"
              Port.default_external)
         (optional int16)
     and client_port =
       flag "client-port"
         ~doc:
           (sprintf "PORT Client to daemon local communication (default: %d)"
              Port.default_client)
         (optional int16)
     and rest_server_port =
       flag "rest-port"
         ~doc:
           (sprintf
              "PORT local REST-server for daemon interaction (default: %d)"
              Port.default_rest)
         (optional int16)
     and metrics_server_port =
       flag "metrics-port"
         ~doc:
           "PORT metrics server for scraping via Prometheus (default no \
            metrics-server)"
         (optional int16)
     and external_ip_opt =
       flag "external-ip"
         ~doc:
           "IP External IP address for other nodes to connect to. You only \
            need to set this if auto-discovery fails for some reason."
         (optional string)
     and bind_ip_opt =
       flag "bind-ip" ~doc:"IP IP of network interface to use"
         (optional string)
     and is_background =
       flag "background" no_arg ~doc:"Run process on the background"
     and is_archive_node =
       flag "archive" no_arg ~doc:"Archive all blocks heard"
     and log_json =
       flag "log-json" no_arg
         ~doc:"Print daemon log output as JSON (default: plain text)"
     and log_level =
       flag "log-level" (optional string)
         ~doc:"Set daemon log level (default: Info)"
     and snark_work_fee =
       flag "snark-worker-fee"
         ~doc:
           (sprintf
              "FEE Amount a worker wants to get compensated for generating a \
               snark proof (default: %d)"
              (Currency.Fee.to_int Cli_lib.Default.snark_worker_fee))
         (optional txn_fee)
     and work_reassignment_wait =
       flag "work-reassignment-wait" (optional int)
         ~doc:
           (sprintf
              "WAIT-TIME in ms before a snark-work is reassigned (default: \
               %dms)"
              Cli_lib.Default.work_reassignment_wait)
     and enable_tracing =
       flag "tracing" no_arg ~doc:"Trace into $config-directory/$pid.trace"
     and insecure_rest_server =
       flag "insecure-rest-server" no_arg
         ~doc:
           "Have REST server listen on all addresses, not just localhost \
            (this is INSECURE, make sure your firewall is configured \
            correctly!)"
     and limit_connections =
       flag "limit-concurrent-connections"
         ~doc:
           "true|false Limit the number of concurrent connections per IP \
            address (default: true)"
         (optional bool)
     (*TODO: This is being added to log all the snark works received for the
     beta-testnet challenge. We might want to remove this later?*)
     and log_received_snark_pool_diff =
       flag "log-snark-work-gossip"
         ~doc:
           "true|false Log snark-pool diff received from peers (default: false)"
         (optional bool)
     and log_received_blocks =
       flag "log-received-blocks"
         ~doc:"true|false Log blocks received from peers (default: false)"
         (optional bool)
     and log_transaction_pool_diff =
       flag "log-txn-pool-gossip"
         ~doc:
           "true|false Log transaction-pool diff received from peers \
            (default: false)"
         (optional bool)
     and no_bans =
       let module Expiration = struct
         [%%expires_after "20190914"]
       end in
       flag "no-bans" no_arg ~doc:"don't ban peers (**TEMPORARY FOR TESTNET**)"
     and enable_libp2p =
       flag "libp2p-discovery" no_arg ~doc:"Use libp2p for peer discovery"
     and libp2p_port =
       flag "libp2p-port" (optional int)
         ~doc:"Port to use for libp2p (default: 28675)"
     and disable_haskell =
       flag "disable-old-discovery" no_arg
         ~doc:"Disable the old discovery mechanism"
     and libp2p_keypair =
       flag "libp2p-keypair" (optional string)
         ~doc:
           "Keypair (generated from `coda advanced generate-libp2p-keypair`) \
            to use with libp2p (default: generate new keypair)"
     and libp2p_peers_raw =
       flag "libp2p-peer"
         ~doc:
           "/ip4/HOST/tcp/PORT/ipfs/PEERID initial \"bootstrap\" peers for \
            libp2p discovery"
         (listed string)
     in
     fun () ->
       let open Deferred.Let_syntax in
       let compute_conf_dir home =
         Option.value ~default:(home ^/ Cli_lib.Default.conf_dir_name) conf_dir
       in
       let%bind log_level =
         match log_level with
         | None ->
             Deferred.return Logger.Level.Info
         | Some log_level_str_with_case -> (
             let open Logger in
             let log_level_str = String.lowercase log_level_str_with_case in
             match Level.of_string log_level_str with
             | Error _ ->
                 eprintf "Received unknown log-level %s. Expected one of: %s\n"
                   log_level_str
                   ( Level.all |> List.map ~f:Level.show
                   |> List.map ~f:String.lowercase
                   |> String.concat ~sep:", " ) ;
                 exit 14
             | Ok ll ->
                 Deferred.return ll )
       in
       if no_bans then Trust_system.disable_bans () ;
       let%bind conf_dir =
         if is_background then
           let home = Core.Sys.home_directory () in
           let conf_dir = compute_conf_dir home in
           Deferred.return conf_dir
         else Sys.home_directory () >>| compute_conf_dir
       in
       let () =
         match Core.Sys.file_exists conf_dir with
         | `Yes ->
             ()
         | _ ->
             Core.Unix.mkdir_p conf_dir
       in
       let () =
         if is_background then (
           Core.printf "Starting background coda daemon. (Log Dir: %s)\n%!"
             conf_dir ;
           Daemon.daemonize ~redirect_stdout:`Dev_null
             ~redirect_stderr:`Dev_null () )
         else ()
       in
       let stdout_log_processor =
         if log_json then Logger.Processor.raw ()
         else
           Logger.Processor.pretty ~log_level
             ~config:
               { Logproc_lib.Interpolator.mode= Inline
               ; max_interpolation_length= 50
               ; pretty_print= true }
       in
       Logger.Consumer_registry.register ~id:"default"
         ~processor:stdout_log_processor
         ~transport:(Logger.Transport.stdout ()) ;
       (* 512MB logrotate max size = 1GB max filesystem usage *)
       let logrotate_max_size = 1024 * 1024 * 512 in
       Logger.Consumer_registry.register ~id:"raw_persistent"
         ~processor:(Logger.Processor.raw ())
         ~transport:
           (Logger.Transport.File_system.dumb_logrotate ~directory:conf_dir
              ~max_size:logrotate_max_size) ;
       Logger.info ~module_:__MODULE__ ~location:__LOC__ logger
         "Coda daemon is booting up; built with commit $commit on branch \
          $branch"
         ~metadata:
           [ ("commit", `String Coda_version.commit_id)
           ; ("branch", `String Coda_version.branch) ] ;
       Logger.info ~module_:__MODULE__ ~location:__LOC__ logger
         "Booting may take several seconds, please wait" ;
       let libp2p_keypair =
         Option.map libp2p_keypair ~f:(fun s ->
             match Coda_net2.Keypair.of_string s with
             | Ok kp ->
                 kp
             | Error e ->
                 Logger.fatal logger "failed to parse -libp2p-keypair: $err"
                   ~module_:__MODULE__ ~location:__LOC__
                   ~metadata:[("err", `String (Error.to_string_hum e))] ;
                 Core.exit 19 )
       in
       (* Check if the config files are for the current version.
        * WARNING: Deleting ALL the files in the config directory if there is
        * a version mismatch *)
       (* When persistence is added back, this needs to be revisited
        * to handle persistence related files properly *)
       let%bind () =
         let del_files dir =
           let rec all_files dirname basename =
             let fullname = Filename.concat dirname basename in
             match%bind Sys.is_directory fullname with
             | `Yes ->
                 let%map dirs, files =
                   Sys.ls_dir fullname
                   >>= Deferred.List.map ~f:(all_files fullname)
                   >>| List.unzip
                 in
                 let dirs =
                   if String.equal dirname conf_dir then List.concat dirs
                   else List.append (List.concat dirs) [fullname]
                 in
                 (dirs, List.concat files)
             | _ ->
                 Deferred.return ([], [fullname])
           in
           let%bind dirs, files = all_files dir "" in
           let%bind () =
             Deferred.List.iter files ~f:(fun file -> Sys.remove file)
           in
           Deferred.List.iter dirs ~f:(fun file -> Unix.rmdir file)
         in
         let make_version ~wipe_dir =
           let%bind () =
             if wipe_dir then del_files conf_dir else Deferred.unit
           in
           let%bind wr = Writer.open_file (conf_dir ^/ "coda.version") in
           Writer.write_line wr Coda_version.commit_id ;
           Writer.close wr
         in
         match%bind
           Monitor.try_with_or_error (fun () ->
               let%bind r = Reader.open_file (conf_dir ^/ "coda.version") in
               match%map Pipe.to_list (Reader.lines r) with
               | [] ->
                   ""
               | s ->
                   List.hd_exn s )
         with
         | Ok c ->
             if String.equal c Coda_version.commit_id then return ()
             else (
               Logger.warn logger ~module_:__MODULE__ ~location:__LOC__
                 "Different version of Coda detected in config directory \
                  $config_directory, removing existing configuration"
                 ~metadata:[("config_directory", `String conf_dir)] ;
               make_version ~wipe_dir:true )
         | Error e ->
             Logger.trace logger ~module_:__MODULE__ ~location:__LOC__
               ~metadata:[("error", `String (Error.to_string_mach e))]
               "Error reading coda.version: $error" ;
             Logger.debug logger ~module_:__MODULE__ ~location:__LOC__
               "Failed to read coda.version, cleaning up the config directory \
                $config_directory"
               ~metadata:[("config_directory", `String conf_dir)] ;
             make_version ~wipe_dir:false
       in
       don't_wait_for
         (let bytes_per_word = Sys.word_size / 8 in
          let rec loop () =
            let stat = Gc.stat () in
            Logger.info logger ~module_:__MODULE__ ~location:__LOC__
              "OCaml memory statistics"
              ~metadata:
                [ ("heap_size", `Int (stat.heap_words * bytes_per_word))
                ; ("heap_chunks", `Int stat.heap_chunks)
                ; ("max_heap_size", `Int (stat.top_heap_words * bytes_per_word))
                ; ("live_size", `Int (stat.live_words * bytes_per_word))
                ; ("live_blocks", `Int stat.live_blocks) ] ;
            let%bind () = after @@ Time.Span.of_min 10. in
            loop ()
          in
          loop ()) ;
       Parallel.init_master () ;
       let monitor = Async.Monitor.create ~name:"coda" () in
       let module Coda_initialization = struct
         type ('a, 'b, 'c) t =
           {coda: 'a; client_whitelist: 'b; rest_server_port: 'c}
       end in
       let coda_initialization_deferred () =
         let%bind config =
           match%map
             Monitor.try_with_or_error ~extract_exn:true (fun () ->
                 let%bind r = Reader.open_file (conf_dir ^/ "daemon.json") in
                 let%map contents =
                   Pipe.to_list (Reader.lines r)
                   >>| fun ss -> String.concat ~sep:"\n" ss
                 in
                 YJ.from_string ~fname:"daemon.json" contents )
           with
           | Ok c ->
               Some c
           | Error e ->
               Logger.trace logger ~module_:__MODULE__ ~location:__LOC__
                 "Error reading daemon.json: $error"
                 ~metadata:[("error", `String (Error.to_string_mach e))] ;
               None
         in
         let maybe_from_config (type a) (f : YJ.json -> a option)
             (keyname : string) (actual_value : a option) : a option =
           let open Option.Let_syntax in
           let open YJ.Util in
           match actual_value with
           | Some v ->
               Some v
           | None ->
               let%bind config = config in
               let%bind json_val = to_option Fn.id (member keyname config) in
               f json_val
         in
         let or_from_config map keyname actual_value ~default =
           match maybe_from_config map keyname actual_value with
           | Some x ->
               x
           | None ->
               Logger.trace logger ~module_:__MODULE__ ~location:__LOC__
                 "Key '$key' not found in the config file, using default"
                 ~metadata:[("key", `String keyname)] ;
               default
         in
         let external_port : int =
           or_from_config YJ.Util.to_int_option "external-port"
             ~default:Port.default_external external_port
         in
         let client_port =
           or_from_config YJ.Util.to_int_option "client-port"
             ~default:Port.default_client client_port
         in
         let rest_server_port =
           or_from_config YJ.Util.to_int_option "rest-port"
             ~default:Port.default_rest rest_server_port
         in
         ignore libp2p_port ;
         (* FIXME HACK: make this configurable when we can pass the port in the CLI *)
         let libp2p_port =
           (*
           or_from_config YJ.Util.to_int_option "libp2p-port"
             ~default:Port.default_libp2p libp2p_port *)
           Port.default_libp2p
         in
         let snark_work_fee_flag =
           let json_to_currency_fee_option json =
             YJ.Util.to_int_option json |> Option.map ~f:Currency.Fee.of_int
           in
           or_from_config json_to_currency_fee_option "snark-worker-fee"
             ~default:Cli_lib.Default.snark_worker_fee snark_work_fee
         in
         let max_concurrent_connections =
           if
             or_from_config YJ.Util.to_bool_option "max-concurrent-connections"
               ~default:true limit_connections
           then Some 10
           else None
         in
         let work_selection_method =
           or_from_config
             (Fn.compose Option.return
                (Fn.compose work_selection_method_val YJ.Util.to_string))
             "work-selection" ~default:Cli_lib.Arg_type.Random
             work_selection_method_flag
         in
         let work_reassignment_wait =
           or_from_config YJ.Util.to_int_option "work-reassignment-wait"
             ~default:Cli_lib.Default.work_reassignment_wait
             work_reassignment_wait
         in
         let log_received_snark_pool_diff =
           or_from_config YJ.Util.to_bool_option "log-snark-work-gossip"
             ~default:false log_received_snark_pool_diff
         in
         let log_received_blocks =
           or_from_config YJ.Util.to_bool_option "log-received-blocks"
             ~default:false log_received_blocks
         in
         let log_transaction_pool_diff =
           or_from_config YJ.Util.to_bool_option "log-txn-pool-gossip"
             ~default:false log_transaction_pool_diff
         in
         let log_gossip_heard =
           { Coda_networking.Gossip_net.Config.snark_pool_diff=
               log_received_snark_pool_diff
           ; transaction_pool_diff= log_transaction_pool_diff
           ; new_state= log_received_blocks }
         in
         let initial_peers_raw =
           List.concat
             [ initial_peers_raw
             ; List.map ~f:Host_and_port.of_string
               @@ or_from_config
                    (Fn.compose Option.some
                       (YJ.Util.convert_each YJ.Util.to_string))
                    "peers" None ~default:[] ]
         in
         let discovery_port = external_port + 1 in
         if enable_tracing then Coda_tracing.start conf_dir |> don't_wait_for ;
         let%bind initial_peers_cleaned_lists =
           (* for each provided peer, lookup all its addresses *)
           Deferred.List.filter_map ~how:(`Max_concurrent_jobs 8)
             initial_peers_raw ~f:(fun addr ->
               let host = Host_and_port.host addr in
               match%map
                 Monitor.try_with_or_error (fun () ->
                     Async.Unix.Host.getbyname_exn host )
               with
               | Ok unix_host ->
                   (* assume addresses is nonempty *)
                   let addresses = Array.to_list unix_host.addresses in
                   let port = Host_and_port.port addr in
                   Some
                     (List.map addresses ~f:(fun inet_addr ->
                          Host_and_port.create
                            ~host:(Unix.Inet_addr.to_string inet_addr)
                            ~port ))
               | Error e ->
                   Logger.trace logger ~module_:__MODULE__ ~location:__LOC__
                     "Error on getbyname: $error"
                     ~metadata:[("error", `String (Error.to_string_mach e))] ;
                   Logger.error logger ~module_:__MODULE__ ~location:__LOC__
                     "Failed to get addresses for host $host, skipping"
                     ~metadata:[("host", `String host)] ;
                   None )
         in
         (* flatten list of lists of host-and-ports *)
         let initial_peers_cleaned = List.concat initial_peers_cleaned_lists in
         let%bind () =
           if
             List.length initial_peers_raw <> 0
             && List.length initial_peers_cleaned = 0
           then (
             eprintf "Error: failed to connect to any peers\n" ;
             exit 10 )
           else Deferred.unit
         in
         let%bind external_ip =
           match external_ip_opt with
           | None ->
               Find_ip.find ~logger
           | Some ip ->
               return @@ Unix.Inet_addr.of_string ip
         in
         let bind_ip =
           Option.value bind_ip_opt ~default:"0.0.0.0"
           |> Unix.Inet_addr.of_string
         in
         let addrs_and_ports : Kademlia.Node_addrs_and_ports.t =
           { external_ip
           ; bind_ip
           ; discovery_port
           ; communication_port= external_port
           ; client_port
           ; libp2p_port }
         in
         let wallets_disk_location = conf_dir ^/ "wallets" in
         (* HACK: Until we can properly change propose keys at runtime we'll
          * suffer by accepting a propose_public_key flag and reloading the wallet
          * db here to find the keypair for the pubkey *)
         let%bind propose_keypair =
           match (propose_key, propose_public_key) with
           | Some _, Some _ ->
               eprintf
                 "Error: You cannot provide both `propose-key` and \
                  `propose-public-key`\n" ;
               exit 11
           | Some sk_file, None ->
               let%bind keypair =
                 Secrets.Keypair.Terminal_stdin.read_exn sk_file
               in
               let%map () =
                 (* If we wish to track the propose key *)
                 if unsafe_track_propose_key then
                   let pk = Public_key.compress keypair.public_key in
                   let%bind wallets =
                     Secrets.Wallets.load ~logger
                       ~disk_location:wallets_disk_location
                   in
                   (* Either we already are tracking it *)
                   match Secrets.Wallets.find wallets ~needle:pk with
                   | Some _ ->
                       Deferred.unit
                   | None ->
                       (* Or we import it *)
                       Secrets.Wallets.import_keypair wallets keypair
                       >>| ignore
                 else Deferred.unit
               in
               Some keypair
           | None, Some wallet_pk -> (
               match%bind
                 Secrets.Wallets.load ~logger
                   ~disk_location:wallets_disk_location
                 >>| Secrets.Wallets.find ~needle:wallet_pk
               with
               | Some keypair ->
                   Deferred.Option.return keypair
               | None ->
                   eprintf
                     "Error: This public key was not found in the local \
                      daemon's wallet database\n" ;
                   exit 12 )
           | None, None ->
               return None
         in
         let%bind client_whitelist =
           Reader.load_sexp
             (conf_dir ^/ "client_whitelist")
             [%of_sexp: Unix.Inet_addr.Blocking_sexp.t list]
           >>| Or_error.ok
         in
         Stream.iter
           (Async.Scheduler.long_cycles
              ~at_least:(sec 0.5 |> Time_ns.Span.of_span_float_round_nearest))
           ~f:(fun span ->
             Logger.warn logger ~module_:__MODULE__ ~location:__LOC__
               "long async cycle %s"
               (Time_ns.Span.to_string span) ) ;
         let trace_database_initialization typ location =
           Logger.trace logger "Creating %s at %s" ~module_:__MODULE__
             ~location typ
         in
         let trust_dir = conf_dir ^/ "trust" in
         let () = Snark_params.set_chunked_hashing true in
         let%bind () = Async.Unix.mkdir ~p:() trust_dir in
         let trust_system = Trust_system.create ~db_dir:trust_dir in
         trace_database_initialization "trust_system" __LOC__ trust_dir ;
         let time_controller =
           Block_time.Controller.create Block_time.Controller.basic
         in
         let initial_propose_keypairs =
           propose_keypair |> Option.to_list |> Keypair.Set.of_list
         in
         let consensus_local_state =
           Consensus.Data.Local_state.create
             ( Option.map propose_keypair ~f:(fun keypair ->
                   let open Keypair in
                   Public_key.compress keypair.public_key )
             |> Option.to_list |> Public_key.Compressed.Set.of_list )
         in
         trace_database_initialization "consensus local state" __LOC__
           trust_dir ;
         let net_config =
           { Coda_networking.Config.logger
           ; trust_system
           ; time_controller
           ; consensus_local_state
           ; gossip_net_params=
               { timeout= Time.Span.of_sec 3.
               ; logger
               ; target_peer_count= 8
               ; conf_dir
               ; chain_id= Lazy.force chain_id
               ; initial_peers= initial_peers_cleaned
               ; addrs_and_ports
               ; trust_system
               ; log_gossip_heard
               ; enable_libp2p
               ; disable_haskell
               ; libp2p_keypair
               ; libp2p_peers=
                   List.map ~f:Coda_net2.Multiaddr.of_string libp2p_peers_raw
               ; max_concurrent_connections } }
         in
         let receipt_chain_dir_name = conf_dir ^/ "receipt_chain" in
         let%bind () = Async.Unix.mkdir ~p:() receipt_chain_dir_name in
         let receipt_chain_database =
           Coda_base.Receipt_chain_database.create
             ~directory:receipt_chain_dir_name
         in
         trace_database_initialization "receipt_chain_database" __LOC__
           receipt_chain_dir_name ;
         let transaction_database_dir = conf_dir ^/ "transaction" in
         let%bind () = Async.Unix.mkdir ~p:() transaction_database_dir in
         let transaction_database =
           Auxiliary_database.Transaction_database.create ~logger
             transaction_database_dir
         in
         trace_database_initialization "transaction_database" __LOC__
           transaction_database_dir ;
         let external_transition_database_dir =
           conf_dir ^/ "external_transition_database"
         in
         let%bind () =
           Async.Unix.mkdir ~p:() external_transition_database_dir
         in
         let external_transition_database =
           Auxiliary_database.External_transition_database.create ~logger
             external_transition_database_dir
         in
         let%map coda =
           Coda_lib.create
             (Coda_lib.Config.make ~logger ~trust_system ~conf_dir ~net_config
                ~work_selection_method:
                  (Cli_lib.Arg_type.work_selection_method_to_module
                     work_selection_method)
                ~snark_worker_config:
                  { Coda_lib.Config.Snark_worker_config.initial_snark_worker_key=
                      run_snark_worker_flag
                  ; shutdown_on_disconnect= true }
                ~snark_pool_disk_location:(conf_dir ^/ "snark_pool")
                ~wallets_disk_location:(conf_dir ^/ "wallets")
                ~persistent_root_location:(conf_dir ^/ "root")
                ~persistent_frontier_location:(conf_dir ^/ "frontier")
                ~snark_work_fee:snark_work_fee_flag ~receipt_chain_database
<<<<<<< HEAD
                ~time_controller ~initial_propose_keypairs ~monitor
                ~consensus_local_state ~transaction_database
                ~external_transition_database ~is_archive_node ())
=======
                ~transition_frontier_location ~time_controller
                ~initial_propose_keypairs ~monitor ~consensus_local_state
                ~transaction_database ~external_transition_database
                ~is_archive_node ~work_reassignment_wait ())
>>>>>>> 92a3c1ea
         in
         {Coda_initialization.coda; client_whitelist; rest_server_port}
       in
       (* Breaks a dependency cycle with monitor initilization and coda *)
       let coda_ref : Coda_lib.t option ref = ref None in
       Coda_run.handle_shutdown ~monitor ~conf_dir ~top_logger:logger coda_ref ;
       Async.Scheduler.within' ~monitor
       @@ fun () ->
       let%bind {Coda_initialization.coda; client_whitelist; rest_server_port}
           =
         coda_initialization_deferred ()
       in
       coda_ref := Some coda ;
       let%bind () = maybe_sleep 3. in
       let web_service = Web_pipe.get_service () in
       Web_pipe.run_service coda web_service ~conf_dir ~logger ;
       Coda_run.setup_local_server ?client_whitelist ~rest_server_port
         ~insecure_rest_server coda ;
       let%bind () = Coda_lib.start coda in
       let%bind () =
         Option.map metrics_server_port ~f:(fun port ->
             Coda_metrics.server ~port ~logger >>| ignore )
         |> Option.value ~default:Deferred.unit
       in
       Logger.info logger ~module_:__MODULE__ ~location:__LOC__
         "Daemon ready. Clients can now connect" ;
       Async.never ())

[%%if
force_updates]

let rec ensure_testnet_id_still_good logger =
  let open Cohttp_async in
  let recheck_soon = 0.1 in
  let recheck_later = 1.0 in
  let try_later hrs =
    Async.Clock.run_after (Time.Span.of_hr hrs)
      (fun () -> don't_wait_for @@ ensure_testnet_id_still_good logger)
      ()
  in
  let soon_minutes = Int.of_float (60.0 *. recheck_soon) in
  match%bind
    Monitor.try_with_or_error (fun () ->
        Client.get (Uri.of_string "http://updates.o1test.net/testnet_id") )
  with
  | Error e ->
      Logger.error logger ~module_:__MODULE__ ~location:__LOC__
        "Exception while trying to fetch testnet_id: $error. Trying again in \
         $retry_minutes minutes"
        ~metadata:
          [ ("error", `String (Error.to_string_hum e))
          ; ("retry_minutes", `Int soon_minutes) ] ;
      try_later recheck_soon ;
      Deferred.unit
  | Ok (resp, body) -> (
      if resp.status <> `OK then (
        Logger.error logger ~module_:__MODULE__ ~location:__LOC__
          "HTTP response status $HTTP_status while getting testnet id, \
           checking again in $retry_minutes minutes."
          ~metadata:
            [ ( "HTTP_status"
              , `String (Cohttp.Code.string_of_status resp.status) )
            ; ("retry_minutes", `Int soon_minutes) ] ;
        try_later recheck_soon ;
        Deferred.unit )
      else
        let%bind body_string = Body.to_string body in
        let valid_ids =
          String.split ~on:'\n' body_string
          |> List.map ~f:(Fn.compose Git_sha.of_string String.strip)
        in
        (* Maybe the Git_sha.of_string is a bit gratuitous *)
        let finish local_id remote_ids =
          let str x = Git_sha.sexp_of_t x |> Sexp.to_string in
          eprintf
            "The version for the testnet has changed, and this client \
             (version %s) is no longer compatible. Please download the latest \
             Coda software!\n\
             Valid versions:\n\
             %s\n"
            ( local_id |> Option.map ~f:str
            |> Option.value ~default:"[COMMIT_SHA1 not set]" )
            remote_ids ;
          exit 13
        in
        match commit_id with
        | None ->
            finish None body_string
        | Some sha ->
            if
              List.exists valid_ids ~f:(fun remote_id ->
                  Git_sha.equal sha remote_id )
            then ( try_later recheck_later ; Deferred.unit )
            else finish commit_id body_string )

[%%else]

let ensure_testnet_id_still_good _ = Deferred.unit

[%%endif]

let snark_hashes =
  let open Command.Let_syntax in
  Command.basic ~summary:"List hashes of proving and verification keys"
    [%map_open
      let json = Cli_lib.Flag.json in
      let print = Core.printf "%s\n%!" in
      fun () ->
        if json then
          print
            (Yojson.Safe.to_string
               (Snark_keys.key_hashes_to_yojson Snark_keys.key_hashes))
        else List.iter Snark_keys.key_hashes ~f:print]

let internal_commands =
  [ (Snark_worker.Intf.command_name, Snark_worker.command)
  ; ("snark-hashes", snark_hashes) ]

let coda_commands logger =
  [ ("daemon", daemon logger)
  ; ("client", Client.command)
  ; ("advanced", Client.advanced)
  ; ("internal", Command.group ~summary:"Internal commands" internal_commands)
  ; (Parallel.worker_command_name, Parallel.worker_command)
  ; ("transaction-snark-profiler", Transaction_snark_profiler.command) ]

[%%if
new_cli]

let coda_commands logger =
  ("accounts", Client.accounts) :: coda_commands logger

[%%endif]

[%%if
integration_tests]

module type Integration_test = sig
  val name : string

  val command : Async.Command.t
end

let coda_commands logger =
  let open Tests in
  let group =
    List.map
      ~f:(fun (module T) -> (T.name, T.command))
      ( [ (module Coda_peers_test)
        ; (module Coda_block_production_test)
        ; (module Coda_shared_state_test)
        ; (module Coda_transitive_peers_test)
        ; (module Coda_shared_prefix_test)
        ; (module Coda_shared_prefix_multiproposer_test)
        ; (module Coda_five_nodes_test)
        ; (module Coda_restart_node_test)
        ; (module Coda_receipt_chain_test)
        ; (module Coda_restarts_and_txns_holy_grail)
        ; (module Coda_bootstrap_test)
        ; (module Coda_batch_payment_test)
        ; (module Coda_long_fork)
        ; (module Coda_delegation_test)
        ; (module Coda_change_snark_worker_test)
        ; (module Full_test)
        ; (module Transaction_snark_profiler)
        ; (module Coda_archive_node_test) ]
        : (module Integration_test) list )
  in
  coda_commands logger
  @ [("integration-tests", Command.group ~summary:"Integration tests" group)]

[%%endif]

let print_version_help coda_exe version =
  (* mimic Jane Street command help *)
  let lines =
    [ "print version information"
    ; ""
    ; sprintf "  %s %s" (Filename.basename coda_exe) version
    ; ""
    ; "=== flags ==="
    ; ""
    ; "  [-help]  print this help text and exit"
    ; "           (alias: -?)" ]
  in
  List.iter lines ~f:(Core.printf "%s\n%!")

let print_version_info () =
  Core.printf "Commit %s on branch %s\n"
    (String.sub Coda_version.commit_id ~pos:0 ~len:7)
    Coda_version.branch

let () =
  Random.self_init () ;
  let logger = Logger.create ~initialize_default_consumer:false () in
  don't_wait_for (ensure_testnet_id_still_good logger) ;
  (* Turn on snark debugging in prod for now *)
  Snarky.Snark.set_eval_constraints true ;
  (* intercept command-line processing for "version", because we don't
     use the Jane Street scripts that generate their version information
   *)
  (let make_list_mem ss s = List.mem ss s ~equal:String.equal in
   let is_version_cmd = make_list_mem ["version"; "-version"] in
   let is_help_flag = make_list_mem ["-help"; "-?"] in
   match Sys.argv with
   | [|_coda_exe; version|] when is_version_cmd version ->
       print_version_info ()
   | [|coda_exe; version; help|]
     when is_version_cmd version && is_help_flag help ->
       print_version_help coda_exe version
   | _ ->
       Command.run
         (Command.group ~summary:"Coda" ~preserve_subcommand_order:()
            (coda_commands logger))) ;
  Core.exit 0<|MERGE_RESOLUTION|>--- conflicted
+++ resolved
@@ -687,16 +687,10 @@
                 ~persistent_root_location:(conf_dir ^/ "root")
                 ~persistent_frontier_location:(conf_dir ^/ "frontier")
                 ~snark_work_fee:snark_work_fee_flag ~receipt_chain_database
-<<<<<<< HEAD
                 ~time_controller ~initial_propose_keypairs ~monitor
                 ~consensus_local_state ~transaction_database
-                ~external_transition_database ~is_archive_node ())
-=======
-                ~transition_frontier_location ~time_controller
-                ~initial_propose_keypairs ~monitor ~consensus_local_state
-                ~transaction_database ~external_transition_database
-                ~is_archive_node ~work_reassignment_wait ())
->>>>>>> 92a3c1ea
+                ~external_transition_database ~is_archive_node
+                ~work_reassignment_wait ())
          in
          {Coda_initialization.coda; client_whitelist; rest_server_port}
        in
